module FlowDiagnostics
using DocStringExtensions

export RichardsonNumber, RossbyNumber
export ErtelPotentialVorticity, ThermalWindPotentialVorticity, DirectionalErtelPotentialVorticity
export IsotropicTracerVarianceDissipationRate

using Oceanostics: validate_location, validate_dissipative_closure

using Oceananigans
using Oceananigans.Operators
using Oceananigans.AbstractOperations
using Oceananigans.AbstractOperations: KernelFunctionOperation
using Oceananigans.Grids: Center, Face
using Oceananigans.TurbulenceClosures: diffusive_flux_x, diffusive_flux_y, diffusive_flux_z

#+++ Useful operators and functions
"""
    $(SIGNATURES)

Add background fields (velocities and tracers only) to their perturbations.
"""
function add_background_fields(model)

    velocities = model.velocities
    # Adds background velocities to their perturbations only if background velocity isn't ZeroField
    full_velocities = NamedTuple{keys(velocities)}((model.background_fields.velocities[key] isa Oceananigans.Fields.ZeroField) ? 
                                                   val : 
                                                   val + model.background_fields.velocities[key] 
                                                   for (key,val) in zip(keys(velocities), velocities))
    tracers = model.tracers
    # Adds background tracer fields to their perturbations only if background tracer field isn't ZeroField
    full_tracers = NamedTuple{keys(tracers)}((model.background_fields.tracers[key] isa Oceananigans.Fields.ZeroField) ? 
                                                   val : 
                                                   val + model.background_fields.tracers[key] 
                                                   for (key,val) in zip(keys(tracers), tracers))

    return merge(full_velocities, full_tracers)
end
#---

#+++ Richardson number
@inline ψ²(i, j, k, grid, ψ) = @inbounds ψ[i, j, k]^2

"""
Get `w` from `û`, `v̂`, `ŵ` and based on the direction given by the unit vector `vertical_dir`.
"""
@inline function w²_from_u⃗_tilted_ccc(i, j, k, grid, û, v̂, ŵ, vertical_dir)
    û = ℑxᶜᵃᵃ(i, j, k, grid, û) # F, C, C  → C, C, C
    v̂ = ℑyᵃᶜᵃ(i, j, k, grid, v̂) # C, F, C  → C, C, C
    ŵ = ℑzᵃᵃᶜ(i, j, k, grid, ŵ) # C, C, F  → C, C, C
    return (û * vertical_dir[1] + v̂ * vertical_dir[2] + ŵ * vertical_dir[3])^2
end

"""
    $(SIGNATURES)

Return the (true) horizontal velocity magnitude.
"""
@inline function uₕ_norm_ccc(i, j, k, grid, û, v̂, ŵ, vertical_dir)
    û² = ℑxᶜᵃᵃ(i, j, k, grid, ψ², û) # F, C, C  → C, C, C
    v̂² = ℑyᵃᶜᵃ(i, j, k, grid, ψ², v̂) # C, F, C  → C, C, C
    ŵ² = ℑzᵃᵃᶜ(i, j, k, grid, ψ², ŵ) # C, C, F  → C, C, C
    return √(û² + v̂² + ŵ² - w²_from_u⃗_tilted_ccc(i, j, k, grid, û, v̂, ŵ, vertical_dir))
end

@inline function richardson_number_ccf(i, j, k, grid, û, v̂, ŵ, b, vertical_dir)

    dbdx̂ = ℑxzᶜᵃᶠ(i, j, k, grid, ∂xᶠᶜᶜ, b) # C, C, C  → F, C, C → C, C, F
    dbdŷ = ℑyzᵃᶜᶠ(i, j, k, grid, ∂yᶜᶠᶜ, b) # C, C, C  → C, F, C → C, C, F
    dbdẑ = ∂zᶜᶜᶠ(i, j, k, grid, b) # C, C, C  → C, C, F
    dbdz = dbdx̂ * vertical_dir[1] + dbdŷ * vertical_dir[2] + dbdẑ * vertical_dir[3]

    duₕdx̂ = ℑxᶜᵃᵃ(i, j, k, grid, ∂xᶠᶜᶜ, uₕ_norm_ccc, û, v̂, ŵ, vertical_dir)
    duₕdŷ = ℑyᵃᶜᵃ(i, j, k, grid, ∂yᶜᶠᶜ, uₕ_norm_ccc, û, v̂, ŵ, vertical_dir)
    duₕdẑ = ∂zᶜᶜᶠ(i, j, k, grid, uₕ_norm_ccc, û, v̂, ŵ, vertical_dir)
    duₕdz = duₕdx̂ * vertical_dir[1] + duₕdŷ * vertical_dir[2] + duₕdẑ * vertical_dir[3]

    return dbdz / duₕdz^2
end

"""
    $(SIGNATURES)

Calculate the Richardson Number as
    Ri = (∂b/∂z) / (|∂u⃗ₕ/∂z|²)
where `z` is the true vertical direction (ie anti-parallel to gravity).
"""
function RichardsonNumber(model; location = (Center, Center, Face), add_background=true)
    validate_location(location, "RichardsonNumber", (Center, Center, Face))

    if (model isa NonhydrostaticModel) & add_background
        full_fields = add_background_fields(model)
        u, v, w, b = full_fields.u, full_fields.v, full_fields.w, full_fields.b
    else
        u, v, w = model.velocities
        b = model.tracers.b
    end

    if model.buoyancy.gravity_unit_vector isa Oceananigans.Grids.ZDirection
        true_vertical_direction = (0, 0, 1)
    else
        true_vertical_direction =  model.buoyancy.gravity_unit_vector
    end
    return KernelFunctionOperation{Center, Center, Face}(richardson_number_ccf, model.grid;
                                                         computed_dependencies=(u, v, w, b), parameters=Tuple(true_vertical_direction))
end
#---

#+++ Rossby number
@inline function rossby_number_fff(i, j, k, grid, u, v, w, params)
    dwdy =  ℑxᶠᵃᵃ(i, j, k, grid, ∂yᶜᶠᶠ, w) # C, C, F  → C, F, F  → F, F, F
    dvdz =  ℑxᶠᵃᵃ(i, j, k, grid, ∂zᶜᶠᶠ, v) # C, F, C  → C, F, F  → F, F, F
    ω_x = (dwdy + params.dWdy_bg) - (dvdz + params.dVdz_bg)

    dudz =  ℑyᵃᶠᵃ(i, j, k, grid, ∂zᶠᶜᶠ, u) # F, C, C  → F, C, F → F, F, F
    dwdx =  ℑyᵃᶠᵃ(i, j, k, grid, ∂xᶠᶜᶠ, w) # C, C, F  → F, C, F → F, F, F
    ω_y = (dudz + params.dUdz_bg) - (dwdx + params.dWdx_bg)

    dvdx =  ℑzᵃᵃᶠ(i, j, k, grid, ∂xᶠᶠᶜ, v) # C, F, C  → F, F, C → F, F, F
    dudy =  ℑzᵃᵃᶠ(i, j, k, grid, ∂yᶠᶠᶜ, u) # F, C, C  → F, F, C → F, F, F
    ω_z = (dvdx + params.dVdx_bg) - (dudy + params.dUdy_bg)

    return (ω_x*params.fx + ω_y*params.fy + ω_z*params.fz)/(params.fx^2 + params.fy^2 + params.fz^2)
end

""" 
    $(SIGNATURES)

Calculate the Rossby number using the vorticity in the rotation axis direction according
to `model.coriolis`. Rossby number is defined as

    Ro = ωᶻ / f

where ωᶻ is the vorticity in the Coriolis axis of rotation and `f` is the Coriolis rotation frequency.
"""
function RossbyNumber(model; location = (Face, Face, Face),
                      dWdy_bg=0, dVdz_bg=0,
                      dUdz_bg=0, dWdx_bg=0,
                      dUdy_bg=0, dVdx_bg=0)
    validate_location(location, "RossbyNumber", (Face, Face, Face))

    if model isa NonhydrostaticModel
        full_fields = add_background_fields(model)
        u, v, w = full_fields.u, full_fields.v, full_fields.w
    else
        u, v, w = model.velocities
    end

    coriolis = model.coriolis
    if coriolis isa FPlane
        fx = fy = 0
        fz = model.coriolis.f
    elseif coriolis isa ConstantCartesianCoriolis
        fx = coriolis.fx
        fy = coriolis.fy
        fz = coriolis.fz
    else
        throw(ArgumentError("RossbyNumber only implemented for FPlane and ConstantCartesianCoriolis"))
    end

    parameters = (; fx, fy, fz, dWdy_bg, dVdz_bg, dUdz_bg, dWdx_bg, dUdy_bg, dVdx_bg)
    return KernelFunctionOperation{Face, Face, Face}(rossby_number_fff, model.grid;
                                                     computed_dependencies=(u, v, w), parameters=parameters)
end
#---

#+++ Potential vorticity
@inline function potential_vorticity_in_thermal_wind_fff(i, j, k, grid, u, v, b, p)

    dVdx =  ℑzᵃᵃᶠ(i, j, k, grid, ∂xᶠᶠᶜ, v) # F, F, C → F, F, F
    dUdy =  ℑzᵃᵃᶠ(i, j, k, grid, ∂yᶠᶠᶜ, u) # F, F, C → F, F, F
    dbdz = ℑxyᶠᶠᵃ(i, j, k, grid, ∂zᶜᶜᶠ, b) # C, C, F → F, F, F

    pv_barot = (p.f + dVdx - dUdy) * dbdz

    dUdz = ℑyᵃᶠᵃ(i, j, k, grid, ∂zᶠᶜᶠ, u) # F, C, F → F, F, F
    dVdz = ℑxᶠᵃᵃ(i, j, k, grid, ∂zᶜᶠᶠ, v) # C, F, F → F, F, F

    pv_baroc = -p.f * (dUdz^2 + dVdz^2)

    return pv_barot + pv_baroc
end

"""
    $(SIGNATURES)

Calculate the Potential Vorticty assuming thermal wind balance for `model`, where the characteristics of
the Coriolis rotation are taken from `model.coriolis`. The Potential Vorticity in this case
is defined as

    TWPV = (f + ωᶻ) ∂b/∂z - f ((∂U/∂z)² + (∂V/∂z)²)

where `f` is the Coriolis frequency, `ωᶻ` is the relative vorticity in the `z` direction, `b` is the buoyancy, and
`∂U/∂z` and `∂V/∂z` comprise the thermal wind shear.
"""
function ThermalWindPotentialVorticity(model; f=nothing)
    u, v, w = model.velocities
    b = BuoyancyField(model)
    if isnothing(f)
        f = model.coriolis.f
    end
    return KernelFunctionOperation{Face, Face, Face}(potential_vorticity_in_thermal_wind_fff, model.grid;
                                                     computed_dependencies=(u, v, b), parameters= (; f,))
end

@inline function ertel_potential_vorticity_fff(i, j, k, grid, u, v, w, b, params)
    dWdy =  ℑxᶠᵃᵃ(i, j, k, grid, ∂yᶜᶠᶠ, w) # C, C, F  → C, F, F  → F, F, F
    dVdz =  ℑxᶠᵃᵃ(i, j, k, grid, ∂zᶜᶠᶠ, v) # C, F, C  → C, F, F  → F, F, F
    dbdx = ℑyzᵃᶠᶠ(i, j, k, grid, ∂xᶠᶜᶜ, b) # C, C, C  → F, C, C  → F, F, F
    pv_x = (params.fx + dWdy - dVdz) * dbdx # F, F, F

    dUdz =  ℑyᵃᶠᵃ(i, j, k, grid, ∂zᶠᶜᶠ, u) # F, C, C  → F, C, F → F, F, F
    dWdx =  ℑyᵃᶠᵃ(i, j, k, grid, ∂xᶠᶜᶠ, w) # C, C, F  → F, C, F → F, F, F
    dbdy = ℑxzᶠᵃᶠ(i, j, k, grid, ∂yᶜᶠᶜ, b) # C, C, C  → C, F, C → F, F, F
    pv_y = (params.fy + dUdz - dWdx) * dbdy # F, F, F

    dVdx =  ℑzᵃᵃᶠ(i, j, k, grid, ∂xᶠᶠᶜ, v) # C, F, C  → F, F, C → F, F, F
    dUdy =  ℑzᵃᵃᶠ(i, j, k, grid, ∂yᶠᶠᶜ, u) # F, C, C  → F, F, C → F, F, F
    dbdz = ℑxyᶠᶠᵃ(i, j, k, grid, ∂zᶜᶜᶠ, b) # C, C, C  → C, C, F → F, F, F
    pv_z = (params.fz + dVdx - dUdy) * dbdz

    return pv_x + pv_y + pv_z
end

"""
    $(SIGNATURES)

Calculate the Ertel Potential Vorticty for `model`, where the characteristics of
the Coriolis rotation are taken from `model.coriolis`. The Ertel Potential Vorticity
is defined as

    EPV = ωₜₒₜ ⋅ ∇b

where ωₜₒₜ is the total (relative + planetary) vorticity vector, `b` is the buoyancy and ∇ is the gradient
operator.
"""
function ErtelPotentialVorticity(model; location = (Face, Face, Face))
    validate_location(location, "ErtelPotentialVorticity", (Face, Face, Face))

    u, v, w = model.velocities
    b = model.tracers.b

    if model isa NonhydrostaticModel
        if ~(model.background_fields.velocities.u isa Oceananigans.Fields.ZeroField)
            u += model.background_fields.velocities.u
        end

        if ~(model.background_fields.velocities.v isa Oceananigans.Fields.ZeroField)
            v += model.background_fields.velocities.v
        end

        if ~(model.background_fields.velocities.w isa Oceananigans.Fields.ZeroField)
            w += model.background_fields.velocities.w
        end

        if ~(model.background_fields.tracers.b isa Oceananigans.Fields.ZeroField)
            b += model.background_fields.tracers.b
        end
    end

    coriolis = model.coriolis
    if coriolis isa FPlane
        fx = fy = 0
        fz = model.coriolis.f
    elseif coriolis isa ConstantCartesianCoriolis
        fx = coriolis.fx
        fy = coriolis.fy
        fz = coriolis.fz
    else
        throw(ArgumentError("ErtelPotentialVorticity only implemented for FPlane and ConstantCartesianCoriolis"))
    end

    return KernelFunctionOperation{Face, Face, Face}(ertel_potential_vorticity_fff, model.grid;
                                                     computed_dependencies=(u, v, w, b), parameters=(; fx, fy, fz))
end

@inline function directional_ertel_potential_vorticity_fff(i, j, k, grid, u, v, w, b, params)

    dWdy =  ℑxᶠᵃᵃ(i, j, k, grid, ∂yᶜᶠᶠ, w) # C, C, F  → C, F, F → F, F, F
    dVdz =  ℑxᶠᵃᵃ(i, j, k, grid, ∂zᶜᶠᶠ, v) # C, F, C  → C, F, F → F, F, F
    ω̂_x = dWdy - dVdz # F, F, F

    dUdz =  ℑyᵃᶠᵃ(i, j, k, grid, ∂zᶠᶜᶠ, u) # F, C, C  → F, C, F → F, F, F
    dWdx =  ℑyᵃᶠᵃ(i, j, k, grid, ∂xᶠᶜᶠ, w) # C, C, F  → F, C, F → F, F, F
    ω̂_y = dUdz - dWdx # F, F, F

    dVdx =  ℑzᵃᵃᶠ(i, j, k, grid, ∂xᶠᶠᶜ, v) # C, F, C  → F, F, C → F, F, F
    dUdy =  ℑzᵃᵃᶠ(i, j, k, grid, ∂yᶠᶠᶜ, u) # F, C, C  → F, F, C → F, F, F
    ω̂_z = dVdx - dUdy # F, F, F

    dbdx̂ = ℑyzᵃᶠᶠ(i, j, k, grid, ∂xᶠᶜᶜ, b) # C, C, C  → F, C, C → F, F, F
    dbdŷ = ℑxzᶠᵃᶠ(i, j, k, grid, ∂yᶜᶠᶜ, b) # C, C, C  → C, F, C → F, F, F
    dbdẑ = ℑxyᶠᶠᵃ(i, j, k, grid, ∂zᶜᶜᶠ, b) # C, C, C  → C, C, F → F, F, F

    ω_dir = ω̂_x * params.dir_x + ω̂_y * params.dir_y + ω̂_z * params.dir_z
    dbddir = dbdx̂ * params.dir_x + dbdŷ * params.dir_y + dbdẑ * params.dir_z

    return (params.f_dir + ω_dir) * dbddir
end


"""
    $(SIGNATURES)

Calculate the contribution from a given `direction` to the Ertel Potential Vorticity
basde on a `model` and a `direction`. The Ertel Potential Vorticity is defined as

    EPV = ωₜₒₜ ⋅ ∇b

where ωₜₒₜ is the total (relative + planetary) vorticity vector, `b` is the buoyancy and ∇ is the gradient
operator.
"""
function DirectionalErtelPotentialVorticity(model, direction; location = (Face, Face, Face))
    validate_location(location, "DirectionalErtelPotentialVorticity", (Face, Face, Face))

    if model.buoyancy == nothing || !(model.buoyancy.model isa Oceananigans.BuoyancyTracer)
        throw(ArgumentError("`DirectionalErtelPotentialVorticity` is only implemented for `BuoyancyTracer`"))
    end

    if model isa NonhydrostaticModel
        full_fields = add_background_fields(model)
        u, v, w, b = full_fields.u, full_fields.v, full_fields.w, full_fields.b
    else
        u, v, w = model.velocities
        b = model.tracers.b
    end

    coriolis = model.coriolis
    if coriolis != nothing
        if coriolis isa FPlane
            fx = fy = 0
            fz = coriolis.f
        elseif coriolis isa ConstantCartesianCoriolis
            fx = coriolis.fx
            fy = coriolis.fy
            fz = coriolis.fz
        else
        throw(ArgumentError("`DirectionalErtelPotentialVorticity` only implemented for `FPlane` and `ConstantCartesianCoriolis`"))
        end
        f_dir = sum([fx, fy, fz] .* direction)
    else
        f_dir = 0
    end

    dir_x, dir_y, dir_z = direction
    return KernelFunctionOperation{Face, Face, Face}(directional_ertel_potential_vorticity_fff, model.grid;
                                                     computed_dependencies=(u, v, w, b), parameters=(; f_dir, dir_x, dir_y, dir_z))
end
#---

#+++ Tracer variance dissipation
using Oceanostics: _calc_nonlinear_κᶜᶜᶜ
import Oceananigans.TurbulenceClosures: calc_nonlinear_κᶜᶜᶜ
using Oceananigans.TurbulenceClosures: calc_nonlinear_νᶜᶜᶜ

@inline calc_nonlinear_κᶜᶜᶜ(i, j, k, grid, closure::AnisotropicMinimumDissipation, c, id, velocities, tracers, buoyancy) = 
        calc_nonlinear_κᶜᶜᶜ(i, j, k, grid, closure, c, id, velocities)

#@inline function _calc_nonlinear_κᶜᶜᶜ(i, j, k, grid, closure::SmagorinskyLilly, buoyancy, velocities, tracers, ::Val{tracer_index}) where {tracer_index}
@inline function calc_nonlinear_κᶜᶜᶜ(i, j, k, grid, closure::SmagorinskyLilly, c, ::Val{tracer_index}, velocities, tracers, buoyancy) where {tracer_index}
    νₑ = calc_nonlinear_νᶜᶜᶜ(i, j, k, grid, closure, buoyancy, velocities, tracers)
    @inbounds Pr = closure.Pr[tracer_index]
    return νₑ / Pr
end

#@inline function _calc_nonlinear_κᶜᶜᶜ(i, j, k, grid, closure::ScalarDiffusivity, buoyancy, velocities, tracers, ::Val{tracer_index}) where {tracer_index}
@inline function calc_nonlinear_κᶜᶜᶜ(i, j, k, grid, closure::ScalarDiffusivity, c, ::Val{tracer_index}, args...) where {tracer_index}
    return closure.κ[tracer_index]
end

<<<<<<< HEAD
#+++++ Tracer variance dissipation
# Variance dissipation at fcc
@inline χxᶠᶜᶜ(i, j, k, grid, closure, diffusivities, id, c, args...) = - δxᶠᵃᵃ(i, j, k, grid, c) * diffusive_flux_x(i, j, k, grid, closure, diffusivities, id, c, args...) 

# Variance dissipation at cfc
@inline χyᶜᶠᶜ(i, j, k, grid, closure, diffusivities, id, c, args...) = - δyᵃᶠᵃ(i, j, k, grid, c) * diffusive_flux_y(i, j, k, grid, closure, diffusivities, id, c, args...)

# Variance dissipation at ccf
@inline χzᶜᶜᶠ(i, j, k, grid, closure, diffusivities, id, c, args...) = - δzᵃᵃᶠ(i, j, k, grid, c) * diffusive_flux_z(i, j, k, grid, closure, diffusivities, id, c, args...)
=======

@inline function isotropic_tracer_variance_dissipation_rate_ccc(i, j, k, grid, c, velocities, tracers, p)
    dcdx² = ℑxᶜᵃᵃ(i, j, k, grid, fψ², ∂xᶠᶜᶜ, c) # C, C, C  → F, C, C  → C, C, C
    dcdy² = ℑyᵃᶜᵃ(i, j, k, grid, fψ², ∂yᶜᶠᶜ, c) # C, C, C  → C, F, C  → C, C, C
    dcdz² = ℑzᵃᵃᶜ(i, j, k, grid, fψ², ∂zᶜᶜᶠ, c) # C, C, C  → C, C, F  → C, C, C

    κ = _calc_nonlinear_κᶜᶜᶜ(i, j, k, grid, p.closure, c, p.id, velocities, tracers, p.buoyancy)
>>>>>>> 6016b5a6

@inline function isotropic_tracer_variance_dissipation_rate_ccc(i, j, k, grid, diffusivity_fields, c, fields, p)
return 2 * (ℑxᶜᵃᵃ(i, j, k, grid, χxᶠᶜᶜ, p.closure, diffusivity_fields, p.id, c, p.clock, fields, p.buoyancy) + # F, C, C  → C, C, C
            ℑyᵃᶜᵃ(i, j, k, grid, χyᶜᶠᶜ, p.closure, diffusivity_fields, p.id, c, p.clock, fields, p.buoyancy) + # C, F, C  → C, C, C
            ℑzᵃᵃᶜ(i, j, k, grid, χzᶜᶜᶠ, p.closure, diffusivity_fields, p.id, c, p.clock, fields, p.buoyancy)   # C, C, F  → C, C, C
            ) / Vᶜᶜᶜ(i, j, k, grid) # This division by volume, coupled with the call to δ above, ensures a derivative operation
end

"""
    $(SIGNATURES)

Return a `KernelFunctionOperation` that computes the isotropic variance dissipation rate
for `tracer_name` in `model.tracers`. The isotropic variance dissipation rate is defined as 

    2κ (∇c ⋅ ∇c)

where c is the tracer concentration, κ is the tracer diffusivity and ∇ is the gradient operator.

Here `tracer_name` is needed even when passing `tracer` in order to get the appropriate Prandtl number.
When passing `tracer`, this function should be used as

```julia
grid = RectilinearGrid(size=(4, 4, 4), extent=(1, 1, 1))
model = NonhydrostaticModel(grid=grid, tracers=:b, closure=SmagorinskyLilly())

b̄ = Field(Average(model.tracers.b, dims=(1,2)))
b′ = model.tracers.b - b̄

χb = IsotropicTracerVarianceDissipationRate(model, :b, tracer=b′)
```
"""
function IsotropicTracerVarianceDissipationRate(model, tracer_name; tracer = nothing, location = (Center, Center, Center))
    validate_dissipative_closure(model.closure)
    tracer_index = findfirst(n -> n === tracer_name, propertynames(model.tracers))

<<<<<<< HEAD
    parameters = (; model.closure, model.clock, model.buoyancy,
=======
    parameters = (; model.closure,
                  model.buoyancy,
>>>>>>> 6016b5a6
                  id = Val(tracer_index))

    tracer = tracer == nothing ? model.tracers[tracer_name] : tracer

    return KernelFunctionOperation{Center, Center, Center}(isotropic_tracer_variance_dissipation_rate_ccc, model.grid;
<<<<<<< HEAD
                                                           computed_dependencies=(model.diffusivity_fields, model.tracers[tracer_name], fields(model)),
=======
                                                           computed_dependencies=(tracer, model.velocities, model.tracers),
>>>>>>> 6016b5a6
                                                           parameters=parameters)
end
#---

end # module<|MERGE_RESOLUTION|>--- conflicted
+++ resolved
@@ -349,27 +349,6 @@
 end
 #---
 
-#+++ Tracer variance dissipation
-using Oceanostics: _calc_nonlinear_κᶜᶜᶜ
-import Oceananigans.TurbulenceClosures: calc_nonlinear_κᶜᶜᶜ
-using Oceananigans.TurbulenceClosures: calc_nonlinear_νᶜᶜᶜ
-
-@inline calc_nonlinear_κᶜᶜᶜ(i, j, k, grid, closure::AnisotropicMinimumDissipation, c, id, velocities, tracers, buoyancy) = 
-        calc_nonlinear_κᶜᶜᶜ(i, j, k, grid, closure, c, id, velocities)
-
-#@inline function _calc_nonlinear_κᶜᶜᶜ(i, j, k, grid, closure::SmagorinskyLilly, buoyancy, velocities, tracers, ::Val{tracer_index}) where {tracer_index}
-@inline function calc_nonlinear_κᶜᶜᶜ(i, j, k, grid, closure::SmagorinskyLilly, c, ::Val{tracer_index}, velocities, tracers, buoyancy) where {tracer_index}
-    νₑ = calc_nonlinear_νᶜᶜᶜ(i, j, k, grid, closure, buoyancy, velocities, tracers)
-    @inbounds Pr = closure.Pr[tracer_index]
-    return νₑ / Pr
-end
-
-#@inline function _calc_nonlinear_κᶜᶜᶜ(i, j, k, grid, closure::ScalarDiffusivity, buoyancy, velocities, tracers, ::Val{tracer_index}) where {tracer_index}
-@inline function calc_nonlinear_κᶜᶜᶜ(i, j, k, grid, closure::ScalarDiffusivity, c, ::Val{tracer_index}, args...) where {tracer_index}
-    return closure.κ[tracer_index]
-end
-
-<<<<<<< HEAD
 #+++++ Tracer variance dissipation
 # Variance dissipation at fcc
 @inline χxᶠᶜᶜ(i, j, k, grid, closure, diffusivities, id, c, args...) = - δxᶠᵃᵃ(i, j, k, grid, c) * diffusive_flux_x(i, j, k, grid, closure, diffusivities, id, c, args...) 
@@ -379,15 +358,6 @@
 
 # Variance dissipation at ccf
 @inline χzᶜᶜᶠ(i, j, k, grid, closure, diffusivities, id, c, args...) = - δzᵃᵃᶠ(i, j, k, grid, c) * diffusive_flux_z(i, j, k, grid, closure, diffusivities, id, c, args...)
-=======
-
-@inline function isotropic_tracer_variance_dissipation_rate_ccc(i, j, k, grid, c, velocities, tracers, p)
-    dcdx² = ℑxᶜᵃᵃ(i, j, k, grid, fψ², ∂xᶠᶜᶜ, c) # C, C, C  → F, C, C  → C, C, C
-    dcdy² = ℑyᵃᶜᵃ(i, j, k, grid, fψ², ∂yᶜᶠᶜ, c) # C, C, C  → C, F, C  → C, C, C
-    dcdz² = ℑzᵃᵃᶜ(i, j, k, grid, fψ², ∂zᶜᶜᶠ, c) # C, C, C  → C, C, F  → C, C, C
-
-    κ = _calc_nonlinear_κᶜᶜᶜ(i, j, k, grid, p.closure, c, p.id, velocities, tracers, p.buoyancy)
->>>>>>> 6016b5a6
 
 @inline function isotropic_tracer_variance_dissipation_rate_ccc(i, j, k, grid, diffusivity_fields, c, fields, p)
 return 2 * (ℑxᶜᵃᵃ(i, j, k, grid, χxᶠᶜᶜ, p.closure, diffusivity_fields, p.id, c, p.clock, fields, p.buoyancy) + # F, C, C  → C, C, C
@@ -423,22 +393,13 @@
     validate_dissipative_closure(model.closure)
     tracer_index = findfirst(n -> n === tracer_name, propertynames(model.tracers))
 
-<<<<<<< HEAD
     parameters = (; model.closure, model.clock, model.buoyancy,
-=======
-    parameters = (; model.closure,
-                  model.buoyancy,
->>>>>>> 6016b5a6
                   id = Val(tracer_index))
 
     tracer = tracer == nothing ? model.tracers[tracer_name] : tracer
 
     return KernelFunctionOperation{Center, Center, Center}(isotropic_tracer_variance_dissipation_rate_ccc, model.grid;
-<<<<<<< HEAD
                                                            computed_dependencies=(model.diffusivity_fields, model.tracers[tracer_name], fields(model)),
-=======
-                                                           computed_dependencies=(tracer, model.velocities, model.tracers),
->>>>>>> 6016b5a6
                                                            parameters=parameters)
 end
 #---
