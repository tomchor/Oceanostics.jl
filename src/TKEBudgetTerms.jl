--- conflicted
+++ resolved
@@ -10,13 +10,10 @@
 using Oceananigans.AbstractOperations
 using Oceananigans.AbstractOperations: KernelFunctionOperation
 using Oceananigans.Grids: Center, Face
-<<<<<<< HEAD
 using Oceananigans.Fields: ZeroField
 import Oceananigans.TurbulenceClosures: viscous_flux_ux, viscous_flux_uy, viscous_flux_uz, 
                                         viscous_flux_vx, viscous_flux_vy, viscous_flux_vz,
                                         viscous_flux_wx, viscous_flux_wy, viscous_flux_wz
-=======
->>>>>>> c6ef7e32
 
 using Oceanostics: _νᶜᶜᶜ
 using Oceanostics: validate_location, validate_dissipative_closure
@@ -175,13 +172,8 @@
                              model.diffusivity_fields,
                              fields(model))
 
-<<<<<<< HEAD
-    return KernelFunctionOperation{Center, Center, Center}(isotropic_pseudo_viscous_dissipation_rate_ccc, model.grid;
-                                                           computed_dependencies, parameters)
-=======
     return KernelFunctionOperation{Center, Center, Center}(isotropic_pseudo_viscous_dissipation_rate_ccc, model.grid,
                                                            (u - U), (v - V), (w - W), parameters)
->>>>>>> c6ef7e32
 end
 #---
 
