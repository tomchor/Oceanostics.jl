module TKEBudgetTerms
using DocStringExtensions

export TurbulentKineticEnergy, KineticEnergy
export KineticEnergyTendency, KineticEnergyDiffusiveTerm, KineticEnergyForcingTerm
export IsotropicKineticEnergyDissipationRate, KineticEnergyDissipationRate
export XPressureRedistribution, YPressureRedistribution, ZPressureRedistribution
export XShearProductionRate, YShearProductionRate, ZShearProductionRate

using Oceananigans: NonhydrostaticModel, HydrostaticFreeSurfaceModel, fields
using Oceananigans.Operators
using Oceananigans.AbstractOperations
using Oceananigans.AbstractOperations: KernelFunctionOperation
using Oceananigans.Grids: Center, Face
using Oceananigans.Fields: ZeroField
using Oceananigans.Models.NonhydrostaticModels: u_velocity_tendency, v_velocity_tendency, w_velocity_tendency
using Oceananigans.TurbulenceClosures: viscous_flux_ux, viscous_flux_uy, viscous_flux_uz, 
                                       viscous_flux_vx, viscous_flux_vy, viscous_flux_vz,
                                       viscous_flux_wx, viscous_flux_wy, viscous_flux_wz,
                                       ∂ⱼ_τ₁ⱼ, ∂ⱼ_τ₂ⱼ, ∂ⱼ_τ₃ⱼ

using Oceanostics: _νᶜᶜᶜ
using Oceanostics: validate_location, validate_dissipative_closure

# Some useful operators
@inline ψ²(i, j, k, grid, ψ) = @inbounds ψ[i, j, k]^2

@inline ψ′²(i, j, k, grid, ψ, ψ̄) = @inbounds (ψ[i, j, k] - ψ̄[i, j, k])^2
@inline ψ′²(i, j, k, grid, ψ, ψ̄::Number) = @inbounds (ψ[i, j, k] - ψ̄)^2

@inline fψ²(i, j, k, grid, f, ψ) = f(i, j, k, grid, ψ)^2

@inline fψ_plus_gφ²(i, j, k, grid, f, ψ, g, φ) = (f(i, j, k, grid, ψ) + g(i, j, k, grid, φ))^2

#++++ Turbulent kinetic energy
@inline turbulent_kinetic_energy_ccc(i, j, k, grid, u, v, w, U, V, W) = (ℑxᶜᵃᵃ(i, j, k, grid, ψ′², u, U) +
                                                                         ℑyᵃᶜᵃ(i, j, k, grid, ψ′², v, V) +
                                                                         ℑzᵃᵃᶜ(i, j, k, grid, ψ′², w, W)) / 2

"""
    $(SIGNATURES)

Calculate the turbulent kinetic energy of `model` manually specifying `u`, `v`, `w` and optionally
background velocities `U`, `V` and `W`.
"""
function TurbulentKineticEnergy(model, u, v, w; U=0, V=0, W=0, location = (Center, Center, Center))
    validate_location(location, "TurbulentKineticEnergy")
    return KernelFunctionOperation{Center, Center, Center}(turbulent_kinetic_energy_ccc, model.grid,
                                                           u, v, w, U, V, W)
end

"""
    $(SIGNATURES)

Calculate the turbulent kinetic energy of `model`.
"""
TurbulentKineticEnergy(model; kwargs...) = TurbulentKineticEnergy(model, model.velocities...; kwargs...)

"""
    $(SIGNATURES)

Calculate the kinetic energy of `model` manually specifying `u`, `v` and `w`.
"""
KineticEnergy(model, u, v, w; location = (Center, Center, Center), kwargs...) =
    TurbulentKineticEnergy(model, u, v, w; location, kwargs...)

"""
    $(SIGNATURES)
    
Calculate the kinetic energy of `model`.
"""
KineticEnergy(model; kwargs...) = KineticEnergy(model, model.velocities...; kwargs...)
#------

#+++ Energy dissipation rate for a fluid with isotropic viscosity
@inline function isotropic_viscous_dissipation_rate_ccc(i, j, k, grid, u, v, w, p)

    Σˣˣ² = ∂xᶜᶜᶜ(i, j, k, grid, u)^2
    Σʸʸ² = ∂yᶜᶜᶜ(i, j, k, grid, v)^2
    Σᶻᶻ² = ∂zᶜᶜᶜ(i, j, k, grid, w)^2

    Σˣʸ² = ℑxyᶜᶜᵃ(i, j, k, grid, fψ_plus_gφ², ∂yᶠᶠᶜ, u, ∂xᶠᶠᶜ, v) / 4
    Σˣᶻ² = ℑxzᶜᵃᶜ(i, j, k, grid, fψ_plus_gφ², ∂zᶠᶜᶠ, u, ∂xᶠᶜᶠ, w) / 4
    Σʸᶻ² = ℑyzᵃᶜᶜ(i, j, k, grid, fψ_plus_gφ², ∂zᶜᶠᶠ, v, ∂yᶜᶠᶠ, w) / 4

    ν = _νᶜᶜᶜ(i, j, k, grid, p.closure, p.diffusivity_fields, p.clock)

    return 2ν * (Σˣˣ² + Σʸʸ² + Σᶻᶻ² + 2 * (Σˣʸ² + Σˣᶻ² + Σʸᶻ²))
end

"""
    $(SIGNATURES)

Calculate the Viscous Dissipation Rate, defined as

    ε = 2 ν SᵢⱼSᵢⱼ,

where Sᵢⱼ is the strain rate tensor, for a fluid with an isotropic turbulence closure (i.e., a 
turbulence closure where ν (eddy or not) is the same for all directions.
"""
function IsotropicKineticEnergyDissipationRate(model; U=0, V=0, W=0,
                                         location = (Center, Center, Center))

    validate_location(location, "IsotropicKineticEnergyDissipationRate")
    validate_dissipative_closure(model.closure)

    u, v, w = model.velocities

    parameters = (closure = model.closure,
                  diffusivity_fields = model.diffusivity_fields,
                  clock = model.clock)

    return KernelFunctionOperation{Center, Center, Center}(isotropic_viscous_dissipation_rate_ccc, model.grid,
                                                           (u - U), (v - V), (w - W), parameters)
end

# ∂ⱼu₁ ⋅ F₁ⱼ
Axᶜᶜᶜ_δuᶜᶜᶜ_F₁₁ᶜᶜᶜ(i, j, k, grid, closure, K_fields, clo, fields, b) = -Axᶜᶜᶜ(i, j, k, grid) * δxᶜᵃᵃ(i, j, k, grid, fields.u) * viscous_flux_ux(i, j, k, grid, closure, K_fields, clo, fields, b)
Ayᶠᶠᶜ_δuᶠᶠᶜ_F₁₂ᶠᶠᶜ(i, j, k, grid, closure, K_fields, clo, fields, b) = -Ayᶠᶠᶜ(i, j, k, grid) * δyᵃᶠᵃ(i, j, k, grid, fields.u) * viscous_flux_uy(i, j, k, grid, closure, K_fields, clo, fields, b)
Azᶠᶜᶠ_δuᶠᶜᶠ_F₁₃ᶠᶜᶠ(i, j, k, grid, closure, K_fields, clo, fields, b) = -Azᶠᶜᶠ(i, j, k, grid) * δzᵃᵃᶠ(i, j, k, grid, fields.u) * viscous_flux_uz(i, j, k, grid, closure, K_fields, clo, fields, b)

# ∂ⱼu₂ ⋅ F₂ⱼ
Axᶠᶠᶜ_δvᶠᶠᶜ_F₂₁ᶠᶠᶜ(i, j, k, grid, closure, K_fields, clo, fields, b) = -Axᶠᶠᶜ(i, j, k, grid) * δxᶠᵃᵃ(i, j, k, grid, fields.v) * viscous_flux_vx(i, j, k, grid, closure, K_fields, clo, fields, b)
Ayᶜᶜᶜ_δvᶜᶜᶜ_F₂₂ᶜᶜᶜ(i, j, k, grid, closure, K_fields, clo, fields, b) = -Ayᶜᶜᶜ(i, j, k, grid) * δyᵃᶜᵃ(i, j, k, grid, fields.v) * viscous_flux_vy(i, j, k, grid, closure, K_fields, clo, fields, b)
Azᶜᶠᶠ_δvᶜᶠᶠ_F₂₃ᶜᶠᶠ(i, j, k, grid, closure, K_fields, clo, fields, b) = -Azᶜᶠᶠ(i, j, k, grid) * δzᵃᵃᶠ(i, j, k, grid, fields.v) * viscous_flux_vz(i, j, k, grid, closure, K_fields, clo, fields, b)

# ∂ⱼu₃ ⋅ F₃ⱼ
Axᶠᶜᶠ_δwᶠᶜᶠ_F₃₁ᶠᶜᶠ(i, j, k, grid, closure, K_fields, clo, fields, b) = -Axᶠᶜᶠ(i, j, k, grid) * δxᶠᵃᵃ(i, j, k, grid, fields.w) * viscous_flux_wx(i, j, k, grid, closure, K_fields, clo, fields, b)
Ayᶜᶠᶠ_δwᶜᶠᶠ_F₃₂ᶜᶠᶠ(i, j, k, grid, closure, K_fields, clo, fields, b) = -Ayᶜᶠᶠ(i, j, k, grid) * δyᵃᶠᵃ(i, j, k, grid, fields.w) * viscous_flux_wy(i, j, k, grid, closure, K_fields, clo, fields, b)
Azᶜᶜᶜ_δwᶜᶜᶜ_F₃₃ᶜᶜᶜ(i, j, k, grid, closure, K_fields, clo, fields, b) = -Azᶜᶜᶜ(i, j, k, grid) * δzᵃᵃᶜ(i, j, k, grid, fields.w) * viscous_flux_wz(i, j, k, grid, closure, K_fields, clo, fields, b)

@inline viscous_dissipation_rate_ccc(i, j, k, grid, diffusivity_fields, fields, p) =
    (Axᶜᶜᶜ_δuᶜᶜᶜ_F₁₁ᶜᶜᶜ(i, j, k, grid,         p.closure, diffusivity_fields, p.clock, fields, p.buoyancy) + # C, C, C
     ℑxyᶜᶜᵃ(i, j, k, grid, Ayᶠᶠᶜ_δuᶠᶠᶜ_F₁₂ᶠᶠᶜ, p.closure, diffusivity_fields, p.clock, fields, p.buoyancy) + # F, F, C  → C, C, C
     ℑxzᶜᵃᶜ(i, j, k, grid, Azᶠᶜᶠ_δuᶠᶜᶠ_F₁₃ᶠᶜᶠ, p.closure, diffusivity_fields, p.clock, fields, p.buoyancy) + # F, C, F  → C, C, C

     ℑxyᶜᶜᵃ(i, j, k, grid, Axᶠᶠᶜ_δvᶠᶠᶜ_F₂₁ᶠᶠᶜ, p.closure, diffusivity_fields, p.clock, fields, p.buoyancy) + # F, F, C  → C, C, C
     Ayᶜᶜᶜ_δvᶜᶜᶜ_F₂₂ᶜᶜᶜ(i, j, k, grid,         p.closure, diffusivity_fields, p.clock, fields, p.buoyancy) + # C, C, C
     ℑyzᵃᶜᶜ(i, j, k, grid, Azᶜᶠᶠ_δvᶜᶠᶠ_F₂₃ᶜᶠᶠ, p.closure, diffusivity_fields, p.clock, fields, p.buoyancy) + # C, F, F  → C, C, C

     ℑxzᶜᵃᶜ(i, j, k, grid, Axᶠᶜᶠ_δwᶠᶜᶠ_F₃₁ᶠᶜᶠ, p.closure, diffusivity_fields, p.clock, fields, p.buoyancy) + # F, C, F  → C, C, C
     ℑyzᵃᶜᶜ(i, j, k, grid, Ayᶜᶠᶠ_δwᶜᶠᶠ_F₃₂ᶜᶠᶠ, p.closure, diffusivity_fields, p.clock, fields, p.buoyancy) + # C, F, F  → C, C, C
     Azᶜᶜᶜ_δwᶜᶜᶜ_F₃₃ᶜᶜᶜ(i, j, k, grid,         p.closure, diffusivity_fields, p.clock, fields, p.buoyancy)   # C, C, C
     ) / Vᶜᶜᶜ(i, j, k, grid) # This division by volume, coupled with the call to A*δuᵢ above, ensures a derivative operation

"""
    $(SIGNATURES)

Calculate the pseudo viscous Dissipation Rate, defined as

    ε = ν (∂uᵢ/∂xⱼ) (∂uᵢ/∂xⱼ)

for a fluid with an isotropic turbulence closure (i.e., a 
turbulence closure where ν (eddy or not) is the same for all directions.
"""
function KineticEnergyDissipationRate(model; U=ZeroField(), V=ZeroField(), W=ZeroField(),
                                               location = (Center, Center, Center))

    validate_location(location, "KineticEnergyDissipationRate")

    u, v, w = model.velocities

    parameters = (; model.closure, 
                  model.clock,
                  model.buoyancy)

    return KernelFunctionOperation{Center, Center, Center}(viscous_dissipation_rate_ccc, model.grid,
                                                           model.diffusivity_fields, fields(model), parameters)
end
#---

#+++ Kinetic energy tendency
@inline ψf(i, j, k, grid, ψ, f, args...) = @inbounds ψ[i, j, k] * f(i, j, k, grid, args...)

@inline function uᵢ∂ₜuᵢᶜᶜᶜ(i, j, k, grid, advection,
                                          coriolis,
                                          stokes_drift,
                                          closure,
                                          u_immersed_bc,
                                          v_immersed_bc,
                                          w_immersed_bc,
                                          buoyancy,
                                          background_fields,
                                          velocities,
<<<<<<< HEAD
                                          args...)
        u∂ₜu = ℑxᶜᵃᵃ(i, j, k, grid, ψf, velocities.u, u_velocity_tendency, advection, coriolis, stokes_drift, closure, immersed_bc, buoyancy, background_fields, velocities, args...)
        v∂ₜv = ℑyᵃᶜᵃ(i, j, k, grid, ψf, velocities.v, v_velocity_tendency, advection, coriolis, stokes_drift, closure, immersed_bc, buoyancy, background_fields, velocities, args...)
        w∂ₜw = ℑzᵃᵃᶜ(i, j, k, grid, ψf, velocities.w, w_velocity_tendency, advection, coriolis, stokes_drift, closure, immersed_bc, buoyancy, background_fields, velocities, args...)
=======
                                          tracers,
                                          auxiliary_fields,
                                          diffusivity_fields,
                                          forcing,
                                          pHY′,
                                          clock)
        u∂ₜu = ℑxᶜᵃᵃ(i, j, k, grid, ψf, velocities.u, u_velocity_tendency, advection, coriolis, stokes_drift, closure, u_immersed_bc, buoyancy, background_fields,
                                                                           velocities,
                                                                           tracers,
                                                                           auxiliary_fields,
                                                                           diffusivity_fields,
                                                                           forcing,
                                                                           pHY′,
                                                                           clock)

        v∂ₜv = ℑyᵃᶜᵃ(i, j, k, grid, ψf, velocities.v, v_velocity_tendency, advection, coriolis, stokes_drift, closure, v_immersed_bc, buoyancy, background_fields,
                                                                           velocities,
                                                                           tracers,
                                                                           auxiliary_fields,
                                                                           diffusivity_fields,
                                                                           forcing,
                                                                           pHY′,
                                                                           clock)

        w∂ₜw = ℑzᵃᵃᶜ(i, j, k, grid, ψf, velocities.w, w_velocity_tendency, advection, coriolis, stokes_drift, closure, w_immersed_bc, buoyancy, background_fields,
                                                                           velocities,
                                                                           tracers,
                                                                           auxiliary_fields,
                                                                           diffusivity_fields,
                                                                           forcing,
                                                                           clock)
>>>>>>> 1599d609
    return u∂ₜu + v∂ₜv + w∂ₜw
end

"""
    $(SIGNATURES)

Return a `KernelFunctionOperation` that computes the tendency of the KE except for the nonhydrostatic
pressure:

```julia
```
"""
function KineticEnergyTendency(model::NonhydrostaticModel; location = (Center, Center, Center))
    validate_location(location, "KineticEnergyTendency")
    dependencies = (model.advection,
                    model.coriolis,
                    model.stokes_drift,
                    model.closure,
                    u_immersed_bc = model.velocities.u.boundary_conditions.immersed,
                    v_immersed_bc = model.velocities.v.boundary_conditions.immersed,
                    w_immersed_bc = model.velocities.w.boundary_conditions.immersed,
                    model.buoyancy,
                    model.background_fields,
                    model.velocities,
                    model.tracers,
                    model.auxiliary_fields,
                    model.diffusivity_fields,
                    model.forcing,
                    model.clock)
    return KernelFunctionOperation{Center, Center, Center}(uᵢ∂ₜuᵢᶜᶜᶜ, model.grid, dependencies...)
end
#---

#+++ Kinetic energy diffusive term
@inline function uᵢ∂ⱼ_τᵢⱼᶜᶜᶜ(i, j, k, grid, closure,
                                            diffusivity_fields,
                                            clock,
                                            model_fields,
                                            buoyancy)

    u∂ⱼ_τ₁ⱼ = ℑxᶜᵃᵃ(i, j, k, grid, ψf, model_fields.u, ∂ⱼ_τ₁ⱼ, closure, diffusivity_fields, clock, model_fields, buoyancy)
    v∂ⱼ_τ₂ⱼ = ℑyᵃᶜᵃ(i, j, k, grid, ψf, model_fields.v, ∂ⱼ_τ₂ⱼ, closure, diffusivity_fields, clock, model_fields, buoyancy)
    w∂ⱼ_τ₃ⱼ = ℑzᵃᵃᶜ(i, j, k, grid, ψf, model_fields.w, ∂ⱼ_τ₃ⱼ, closure, diffusivity_fields, clock, model_fields, buoyancy)

    return u∂ⱼ_τ₁ⱼ+ v∂ⱼ_τ₂ⱼ + w∂ⱼ_τ₃ⱼ
end

"""
    $(SIGNATURES)

Return a `KernelFunctionOperation` that computes the diffusive term of the KE prognostic equation:

```
    DIFF = uᵢ∂ⱼτᵢⱼ
```

where `uᵢ` are the velocity components and `τᵢⱼ` is the diffusive flux of `i` momentum in the 
`j`-th direction.
"""
function KineticEnergyDiffusiveTerm(model; location = (Center, Center, Center))
    validate_location(location, "KineticEnergyDiffusiveTerm")
    model_fields = fields(model)

    if model isa HydrostaticFreeSurfaceModel
        model_fields = (; model_fields..., w=ZeroField())
    end
    dependencies = (model.closure,
                    model.diffusivity_fields,
                    model.clock,
                    fields(model),
                    model.buoyancy)
    return KernelFunctionOperation{Center, Center, Center}(uᵢ∂ⱼ_τᵢⱼᶜᶜᶜ, model.grid, dependencies...)
end
#---

#+++ Kinetic energy forcing term
@inline function uᵢFᵤᵢᶜᶜᶜ(i, j, k, grid, forcings,
                                         clock,
                                         model_fields)

    uFᵘ = ℑxᶜᵃᵃ(i, j, k, grid, ψf, model_fields.u, forcings.u, clock, model_fields)
    vFᵛ = ℑyᵃᶜᵃ(i, j, k, grid, ψf, model_fields.v, forcings.v, clock, model_fields)
    wFʷ = ℑzᵃᵃᶜ(i, j, k, grid, ψf, model_fields.w, forcings.w, clock, model_fields)

    return uFᵘ+ vFᵛ + wFʷ
end

"""
    $(SIGNATURES)

Return a `KernelFunctionOperation` that computes the forcing term of the KE prognostic equation:

```
    FORC = uᵢFᵤᵢ
```

where `uᵢ` are the velocity components and `Fᵤᵢ` is the forcing term(s) in the `uᵢ`
prognostic equation (i.e. the forcing for `uᵢ`).
"""
function KineticEnergyForcingTerm(model::NonhydrostaticModel; location = (Center, Center, Center))
    validate_location(location, "KineticEnergyForcingTerm")
    model_fields = fields(model)

    dependencies = (model.forcing,
                    model.clock,
                    fields(model))
    return KernelFunctionOperation{Center, Center, Center}(uᵢFᵤᵢᶜᶜᶜ, model.grid, dependencies...)
end
#---

#++++ Pressure redistribution terms
"""
    $(SIGNATURES)

Calculate the pressure redistribution term in the `x` direction. Here `u′` and `p′`
are the fluctuations around a mean.
"""
XPressureRedistribution(model, u′, p′) = ∂x(u′*p′) # p is the total kinematic pressure (there's no need for ρ₀)

"""
    $(SIGNATURES)

Calculate the pressure redistribution term in the `y` direction. Here `v′` and `p′`
are the fluctuations around a mean.
"""
YPressureRedistribution(model, v′, p′) = ∂y(v′*p′) # p is the total kinematic pressure (there's no need for ρ₀)

"""
    $(SIGNATURES)

Calculate the pressure redistribution term in the `z` direction. Here `w′` and `p′`
are the fluctuations around a mean.
"""
ZPressureRedistribution(model, w′, p′) = ∂z(w′*p′) # p is the total kinematic pressure (there's no need for ρ₀)

#----

#++++ Shear production terms
@inline function shear_production_rate_x_ccc(i, j, k, grid, u, v, w, U, V, W)
    u_int = ℑxᶜᵃᵃ(i, j, k, grid, u) # F, C, C  → C, C, C

    ∂xU = ∂xᶜᶜᶜ(i, j, k, grid, U) # F, C, C  → C, C, C
    uu = ℑxᶜᵃᵃ(i, j, k, grid, ψ², u)
    uu∂xU = uu * ∂xU

    ∂xV = ℑxyᶜᶜᵃ(i, j, k, grid, ∂xᶠᶠᶜ, V) # C, F, C  → F, F, C  → C, C, C
    vu = ℑyᵃᶜᵃ(i, j, k, grid, v) * u_int
    vu∂xV = vu * ∂xV

    ∂xW = ℑxzᶜᵃᶜ(i, j, k, grid, ∂xᶠᶜᶠ, W) # C, C, F  → F, C, F  → C, C, C
    wu = ℑzᵃᵃᶜ(i, j, k, grid, w) * u_int
    wu∂xW = wu * ∂xW

    return -(uu∂xU + vu∂xV + wu∂xW)
end

"""
    $(SIGNATURES)

Calculate the shear production rate in the `model`'s `x` direction, considering velocities
`u`, `v`, `w` and background (or average) velocities `U`, `V` and `W`.
"""
function XShearProductionRate(model, u, v, w, U, V, W; location = (Center, Center, Center))
    validate_location(location, "XShearProductionRate")
    return KernelFunctionOperation{Center, Center, Center}(shear_production_rate_x_ccc, model.grid,
                                                           u, v, w, U, V, W)
end

"""
    $(SIGNATURES)

Calculate the shear production rate in the `model`'s `x` direction. At least one of the mean 
velocities `U`, `V` and `W` must be specified otherwise the output will be zero.
"""
function XShearProductionRate(model; U=0, V=0, W=0, kwargs...)
    u, v, w = model.velocities
    return XShearProductionRate(model, u-U, v-V, w-W, U, V, W; kwargs...)
end


@inline function shear_production_rate_y_ccc(i, j, k, grid, u, v, w, U, V, W)
    v_int = ℑyᵃᶜᵃ(i, j, k, grid, v) # C, F, C  → C, C, C

    ∂yU = ℑxyᶜᶜᵃ(i, j, k, grid, ∂yᶠᶠᶜ, U) # F, C, C  → F, F, C  → C, C, C
    uv = ℑxᶜᵃᵃ(i, j, k, grid, u) * v_int
    uv∂yU = uv * ∂yU

    ∂yV = ∂yᶜᶜᶜ(i, j, k, grid, V) # C, F, C  → C, C C
    vv = ℑyᵃᶜᵃ(i, j, k, grid, ψ², v) # C, F, C  → C, C, C
    vv∂yV = vv * ∂yV

    ∂yW = ℑyzᵃᶜᶜ(i, j, k, grid, ∂yᶜᶠᶠ, W) # C, C, F  → C, F, F  → C, C, C
    wv = ℑzᵃᵃᶜ(i, j, k, grid, w) * v_int
    wv∂yW = wv * ∂yW

    return -(uv∂yU + vv∂yV + wv∂yW)
end

"""
    $(SIGNATURES)

Calculate the shear production rate in the `model`'s `y` direction, considering velocities
`u`, `v`, `w` and background (or average) velocities `U`, `V` and `W`.
"""
function YShearProductionRate(model, u, v, w, U, V, W; location = (Center, Center, Center))
    validate_location(location, "YShearProductionRate")
    return KernelFunctionOperation{Center, Center, Center}(shear_production_rate_y_ccc, model.grid,
                                                           u, v, w, U, V, W)
end

"""
    $(SIGNATURES)

Calculate the shear production rate in the `model`'s `y` direction. At least one of the mean 
velocities `U`, `V` and `W` must be specified otherwise the output will be zero.
"""
function YShearProductionRate(model; U=0, V=0, W=0, kwargs...)
    u, v, w = model.velocities
    return YShearProductionRate(model, u-U, v-V, w-W, U, V, W; kwargs...)
end


@inline function shear_production_rate_z_ccc(i, j, k, grid, u, v, w, U, V, W)
    w_int = ℑzᵃᵃᶜ(i, j, k, grid, w) # C, C, F  → C, C, C

    ∂zU = ℑxzᶜᵃᶜ(i, j, k, grid, ∂zᶠᶜᶠ, U) # F, C, C  → F, C, F  → C, C, C
    uw = ℑxᶜᵃᵃ(i, j, k, grid, u) * w_int
    uw∂zU = uw * ∂zU

    ∂zV = ℑyzᵃᶜᶜ(i, j, k, grid, ∂zᶜᶠᶠ, V) # C, F, C  → C, F, F  → C, C, C
    vw = ℑyᵃᶜᵃ(i, j, k, grid, v) * w_int
    vw∂zV = vw * ∂zV

    ∂zW = ∂zᶜᶜᶜ(i, j, k, grid, W) # C, C, F  → C, C, C
    ww = ℑzᵃᵃᶜ(i, j, k, grid, ψ², w) # C, C, F  → C, C, C
    ww∂zW = ww * ∂zW

    return - (uw∂zU + vw∂zV + ww∂zW)
end

"""
    $(SIGNATURES)

Calculate the shear production rate in the `model`'s `z` direction, considering velocities
`u`, `v`, `w` and background (or average) velocities `U`, `V` and `W`.
"""
function ZShearProductionRate(model, u, v, w, U, V, W; location = (Center, Center, Center))
    validate_location(location, "ZShearProductionRate")
    return KernelFunctionOperation{Center, Center, Center}(shear_production_rate_z_ccc, model.grid,
                                                           u, v, w, U, V, W)
end

"""
    $(SIGNATURES)

Calculate the shear production rate in the `model`'s `z` direction. At least one of the mean 
velocities `U`, `V` and `W` must be specified otherwise the output will be zero.
"""
function ZShearProductionRate(model; U=0, V=0, W=0, kwargs...)
    u, v, w = model.velocities
    return ZShearProductionRate(model, u-U, v-V, w-W, U, V, W; kwargs...)
end
#----

end # module<|MERGE_RESOLUTION|>--- conflicted
+++ resolved
@@ -182,44 +182,10 @@
                                           buoyancy,
                                           background_fields,
                                           velocities,
-<<<<<<< HEAD
                                           args...)
-        u∂ₜu = ℑxᶜᵃᵃ(i, j, k, grid, ψf, velocities.u, u_velocity_tendency, advection, coriolis, stokes_drift, closure, immersed_bc, buoyancy, background_fields, velocities, args...)
-        v∂ₜv = ℑyᵃᶜᵃ(i, j, k, grid, ψf, velocities.v, v_velocity_tendency, advection, coriolis, stokes_drift, closure, immersed_bc, buoyancy, background_fields, velocities, args...)
-        w∂ₜw = ℑzᵃᵃᶜ(i, j, k, grid, ψf, velocities.w, w_velocity_tendency, advection, coriolis, stokes_drift, closure, immersed_bc, buoyancy, background_fields, velocities, args...)
-=======
-                                          tracers,
-                                          auxiliary_fields,
-                                          diffusivity_fields,
-                                          forcing,
-                                          pHY′,
-                                          clock)
-        u∂ₜu = ℑxᶜᵃᵃ(i, j, k, grid, ψf, velocities.u, u_velocity_tendency, advection, coriolis, stokes_drift, closure, u_immersed_bc, buoyancy, background_fields,
-                                                                           velocities,
-                                                                           tracers,
-                                                                           auxiliary_fields,
-                                                                           diffusivity_fields,
-                                                                           forcing,
-                                                                           pHY′,
-                                                                           clock)
-
-        v∂ₜv = ℑyᵃᶜᵃ(i, j, k, grid, ψf, velocities.v, v_velocity_tendency, advection, coriolis, stokes_drift, closure, v_immersed_bc, buoyancy, background_fields,
-                                                                           velocities,
-                                                                           tracers,
-                                                                           auxiliary_fields,
-                                                                           diffusivity_fields,
-                                                                           forcing,
-                                                                           pHY′,
-                                                                           clock)
-
-        w∂ₜw = ℑzᵃᵃᶜ(i, j, k, grid, ψf, velocities.w, w_velocity_tendency, advection, coriolis, stokes_drift, closure, w_immersed_bc, buoyancy, background_fields,
-                                                                           velocities,
-                                                                           tracers,
-                                                                           auxiliary_fields,
-                                                                           diffusivity_fields,
-                                                                           forcing,
-                                                                           clock)
->>>>>>> 1599d609
+        u∂ₜu = ℑxᶜᵃᵃ(i, j, k, grid, ψf, velocities.u, u_velocity_tendency, advection, coriolis, stokes_drift, closure, u_immersed_bc, buoyancy, background_fields, velocities, args...)
+        v∂ₜv = ℑyᵃᶜᵃ(i, j, k, grid, ψf, velocities.v, v_velocity_tendency, advection, coriolis, stokes_drift, closure, v_immersed_bc, buoyancy, background_fields, velocities, args...)
+        w∂ₜw = ℑzᵃᵃᶜ(i, j, k, grid, ψf, velocities.w, w_velocity_tendency, advection, coriolis, stokes_drift, closure, w_immersed_bc, buoyancy, background_fields, velocities, args...)
     return u∂ₜu + v∂ₜv + w∂ₜw
 end
 
