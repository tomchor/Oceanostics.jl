--- conflicted
+++ resolved
@@ -78,222 +78,6 @@
 """
 KineticEnergy(model; kwargs...) = KineticEnergy(model, model.velocities...; kwargs...)
 #------
-
-#+++ Kinetic energy tendency
-@inline ψf(i, j, k, grid, ψ, f, args...) = @inbounds ψ[i, j, k] * f(i, j, k, grid, args...)
-
-@inline function uᵢ∂ₜuᵢᶜᶜᶜ(i, j, k, grid, advection,
-                                          coriolis,
-                                          stokes_drift,
-                                          closure,
-                                          u_immersed_bc,
-                                          v_immersed_bc,
-                                          w_immersed_bc,
-                                          buoyancy,
-                                          background_fields,
-                                          velocities,
-                                          tracers,
-                                          auxiliary_fields,
-                                          diffusivity_fields,
-                                          forcing,
-                                          pHY′,
-                                          clock)
-        u∂ₜu = ℑxᶜᵃᵃ(i, j, k, grid, ψf, velocities.u, u_velocity_tendency, advection, coriolis, stokes_drift, closure, u_immersed_bc, buoyancy, background_fields,
-                                                                           velocities,
-                                                                           tracers,
-                                                                           auxiliary_fields,
-                                                                           diffusivity_fields,
-                                                                           forcing,
-                                                                           pHY′,
-                                                                           clock)
-
-        v∂ₜv = ℑyᵃᶜᵃ(i, j, k, grid, ψf, velocities.v, v_velocity_tendency, advection, coriolis, stokes_drift, closure, v_immersed_bc, buoyancy, background_fields,
-                                                                           velocities,
-                                                                           tracers,
-                                                                           auxiliary_fields,
-                                                                           diffusivity_fields,
-                                                                           forcing,
-                                                                           pHY′,
-                                                                           clock)
-
-        w∂ₜw = ℑzᵃᵃᶜ(i, j, k, grid, ψf, velocities.w, w_velocity_tendency, advection, coriolis, stokes_drift, closure, w_immersed_bc, buoyancy, background_fields,
-                                                                           velocities,
-                                                                           tracers,
-                                                                           auxiliary_fields,
-                                                                           diffusivity_fields,
-                                                                           forcing,
-                                                                           clock)
-    return u∂ₜu + v∂ₜv + w∂ₜw
-end
-
-"""
-    $(SIGNATURES)
-
-Return a `KernelFunctionOperation` that computes the tendency of the KE except for the nonhydrostatic
-pressure:
-
-```julia
-```
-"""
-function KineticEnergyTendency(model::NonhydrostaticModel; location = (Center, Center, Center))
-    validate_location(location, "KineticEnergyTendency")
-    dependencies = (model.advection,
-                    model.coriolis,
-                    model.stokes_drift,
-                    model.closure,
-                    u_immersed_bc = model.velocities.u.boundary_conditions.immersed,
-                    v_immersed_bc = model.velocities.v.boundary_conditions.immersed,
-                    w_immersed_bc = model.velocities.w.boundary_conditions.immersed,
-                    model.buoyancy,
-                    model.background_fields,
-                    model.velocities,
-                    model.tracers,
-                    model.auxiliary_fields,
-                    model.diffusivity_fields,
-                    model.forcing,
-                    model.pressures.pHY′,
-                    model.clock)
-    return KernelFunctionOperation{Center, Center, Center}(uᵢ∂ₜuᵢᶜᶜᶜ, model.grid, dependencies...)
-end
-#---
-
-#+++ Advection term
-@inline function uᵢ∂ⱼuⱼuᵢᶜᶜᶜ(i, j, k, grid, velocities, advection)
-    u∂ⱼuⱼu = ℑxᶜᵃᵃ(i, j, k, grid, ψf, velocities.u, div_𝐯u, advection, velocities, velocities.u)
-    v∂ⱼuⱼv = ℑyᵃᶜᵃ(i, j, k, grid, ψf, velocities.v, div_𝐯v, advection, velocities, velocities.v)
-    w∂ⱼuⱼw = ℑzᵃᵃᶜ(i, j, k, grid, ψf, velocities.w, div_𝐯w, advection, velocities, velocities.w)
-    return u∂ⱼuⱼu + v∂ⱼuⱼv + w∂ⱼuⱼw
-end
-
-"""
-    $(SIGNATURES)
-
-Return a `KernelFunctionOperation` that computes the advection term, defined as
-
-    ADV = uᵢ∂ⱼ(uᵢuⱼ)
-
-By default, the buoyancy production will be calculated using the resolved `velocities` and
-users cab use the keyword `velocities` to modify that behavior:
-
-```jldoctest
-julia> using Oceananigans
-
-julia> grid = RectilinearGrid(size = (1, 1, 4), extent = (1,1,1));
-
-julia> model = NonhydrostaticModel(grid=grid);
-
-julia> using Oceanostics.TKEBudgetTerms: BuoyancyProductionTerm
-
-julia> using Oceanostics.TKEBudgetTerms: AdvectionTerm
-
-julia> ADV = AdvectionTerm(model)
-KernelFunctionOperation at (Center, Center, Center)
-├── grid: 1×1×4 RectilinearGrid{Float64, Periodic, Periodic, Bounded} on CPU with 1×1×3 halo
-├── kernel_function: uᵢ∂ⱼuⱼuᵢᶜᶜᶜ (generic function with 1 method)
-└── arguments: ("(u=1×1×4 Field{Face, Center, Center} on RectilinearGrid on CPU, v=1×1×4 Field{Center, Face, Center} on RectilinearGrid on CPU, w=1×1×5 Field{Center, Center, Face} on RectilinearGrid on CPU)", "Centered reconstruction order 2")
-```
-"""
-function AdvectionTerm(model::NonhydrostaticModel; velocities = model.velocities, location = (Center, Center, Center))
-    validate_location(location, "AdvectionTerm")
-    return KernelFunctionOperation{Center, Center, Center}(uᵢ∂ⱼuⱼuᵢᶜᶜᶜ, model.grid, velocities, model.advection)
-end
-#---
-
-#+++ Kinetic energy dissipation rate
-@inline function isotropic_viscous_dissipation_rate_ccc(i, j, k, grid, u, v, w, p)
-
-    Σˣˣ² = ∂xᶜᶜᶜ(i, j, k, grid, u)^2
-    Σʸʸ² = ∂yᶜᶜᶜ(i, j, k, grid, v)^2
-    Σᶻᶻ² = ∂zᶜᶜᶜ(i, j, k, grid, w)^2
-
-    Σˣʸ² = ℑxyᶜᶜᵃ(i, j, k, grid, fψ_plus_gφ², ∂yᶠᶠᶜ, u, ∂xᶠᶠᶜ, v) / 4
-    Σˣᶻ² = ℑxzᶜᵃᶜ(i, j, k, grid, fψ_plus_gφ², ∂zᶠᶜᶠ, u, ∂xᶠᶜᶠ, w) / 4
-    Σʸᶻ² = ℑyzᵃᶜᶜ(i, j, k, grid, fψ_plus_gφ², ∂zᶜᶠᶠ, v, ∂yᶜᶠᶠ, w) / 4
-
-    ν = _νᶜᶜᶜ(i, j, k, grid, p.closure, p.diffusivity_fields, p.clock)
-
-    return 2ν * (Σˣˣ² + Σʸʸ² + Σᶻᶻ² + 2 * (Σˣʸ² + Σˣᶻ² + Σʸᶻ²))
-end
-
-"""
-    $(SIGNATURES)
-
-Calculate the Viscous Dissipation Rate, defined as
-
-    ε = 2 ν SᵢⱼSᵢⱼ,
-
-where Sᵢⱼ is the strain rate tensor, for a fluid with an isotropic turbulence closure (i.e., a 
-turbulence closure where ν (eddy or not) is the same for all directions.
-"""
-function IsotropicKineticEnergyDissipationRate(model; U=0, V=0, W=0,
-                                         location = (Center, Center, Center))
-
-    validate_location(location, "IsotropicKineticEnergyDissipationRate")
-    validate_dissipative_closure(model.closure)
-
-    u, v, w = model.velocities
-
-    parameters = (closure = model.closure,
-                  diffusivity_fields = model.diffusivity_fields,
-                  clock = model.clock)
-
-    return KernelFunctionOperation{Center, Center, Center}(isotropic_viscous_dissipation_rate_ccc, model.grid,
-                                                           (u - U), (v - V), (w - W), parameters)
-end
-
-# ∂ⱼu₁ ⋅ F₁ⱼ
-Axᶜᶜᶜ_δuᶜᶜᶜ_F₁₁ᶜᶜᶜ(i, j, k, grid, closure, K_fields, clo, fields, b) = -Axᶜᶜᶜ(i, j, k, grid) * δxᶜᵃᵃ(i, j, k, grid, fields.u) * viscous_flux_ux(i, j, k, grid, closure, K_fields, clo, fields, b)
-Ayᶠᶠᶜ_δuᶠᶠᶜ_F₁₂ᶠᶠᶜ(i, j, k, grid, closure, K_fields, clo, fields, b) = -Ayᶠᶠᶜ(i, j, k, grid) * δyᵃᶠᵃ(i, j, k, grid, fields.u) * viscous_flux_uy(i, j, k, grid, closure, K_fields, clo, fields, b)
-Azᶠᶜᶠ_δuᶠᶜᶠ_F₁₃ᶠᶜᶠ(i, j, k, grid, closure, K_fields, clo, fields, b) = -Azᶠᶜᶠ(i, j, k, grid) * δzᵃᵃᶠ(i, j, k, grid, fields.u) * viscous_flux_uz(i, j, k, grid, closure, K_fields, clo, fields, b)
-
-# ∂ⱼu₂ ⋅ F₂ⱼ
-Axᶠᶠᶜ_δvᶠᶠᶜ_F₂₁ᶠᶠᶜ(i, j, k, grid, closure, K_fields, clo, fields, b) = -Axᶠᶠᶜ(i, j, k, grid) * δxᶠᵃᵃ(i, j, k, grid, fields.v) * viscous_flux_vx(i, j, k, grid, closure, K_fields, clo, fields, b)
-Ayᶜᶜᶜ_δvᶜᶜᶜ_F₂₂ᶜᶜᶜ(i, j, k, grid, closure, K_fields, clo, fields, b) = -Ayᶜᶜᶜ(i, j, k, grid) * δyᵃᶜᵃ(i, j, k, grid, fields.v) * viscous_flux_vy(i, j, k, grid, closure, K_fields, clo, fields, b)
-Azᶜᶠᶠ_δvᶜᶠᶠ_F₂₃ᶜᶠᶠ(i, j, k, grid, closure, K_fields, clo, fields, b) = -Azᶜᶠᶠ(i, j, k, grid) * δzᵃᵃᶠ(i, j, k, grid, fields.v) * viscous_flux_vz(i, j, k, grid, closure, K_fields, clo, fields, b)
-
-# ∂ⱼu₃ ⋅ F₃ⱼ
-Axᶠᶜᶠ_δwᶠᶜᶠ_F₃₁ᶠᶜᶠ(i, j, k, grid, closure, K_fields, clo, fields, b) = -Axᶠᶜᶠ(i, j, k, grid) * δxᶠᵃᵃ(i, j, k, grid, fields.w) * viscous_flux_wx(i, j, k, grid, closure, K_fields, clo, fields, b)
-Ayᶜᶠᶠ_δwᶜᶠᶠ_F₃₂ᶜᶠᶠ(i, j, k, grid, closure, K_fields, clo, fields, b) = -Ayᶜᶠᶠ(i, j, k, grid) * δyᵃᶠᵃ(i, j, k, grid, fields.w) * viscous_flux_wy(i, j, k, grid, closure, K_fields, clo, fields, b)
-Azᶜᶜᶜ_δwᶜᶜᶜ_F₃₃ᶜᶜᶜ(i, j, k, grid, closure, K_fields, clo, fields, b) = -Azᶜᶜᶜ(i, j, k, grid) * δzᵃᵃᶜ(i, j, k, grid, fields.w) * viscous_flux_wz(i, j, k, grid, closure, K_fields, clo, fields, b)
-
-@inline viscous_dissipation_rate_ccc(i, j, k, grid, diffusivity_fields, fields, p) =
-    (Axᶜᶜᶜ_δuᶜᶜᶜ_F₁₁ᶜᶜᶜ(i, j, k, grid,         p.closure, diffusivity_fields, p.clock, fields, p.buoyancy) + # C, C, C
-     ℑxyᶜᶜᵃ(i, j, k, grid, Ayᶠᶠᶜ_δuᶠᶠᶜ_F₁₂ᶠᶠᶜ, p.closure, diffusivity_fields, p.clock, fields, p.buoyancy) + # F, F, C  → C, C, C
-     ℑxzᶜᵃᶜ(i, j, k, grid, Azᶠᶜᶠ_δuᶠᶜᶠ_F₁₃ᶠᶜᶠ, p.closure, diffusivity_fields, p.clock, fields, p.buoyancy) + # F, C, F  → C, C, C
-
-     ℑxyᶜᶜᵃ(i, j, k, grid, Axᶠᶠᶜ_δvᶠᶠᶜ_F₂₁ᶠᶠᶜ, p.closure, diffusivity_fields, p.clock, fields, p.buoyancy) + # F, F, C  → C, C, C
-     Ayᶜᶜᶜ_δvᶜᶜᶜ_F₂₂ᶜᶜᶜ(i, j, k, grid,         p.closure, diffusivity_fields, p.clock, fields, p.buoyancy) + # C, C, C
-     ℑyzᵃᶜᶜ(i, j, k, grid, Azᶜᶠᶠ_δvᶜᶠᶠ_F₂₃ᶜᶠᶠ, p.closure, diffusivity_fields, p.clock, fields, p.buoyancy) + # C, F, F  → C, C, C
-
-     ℑxzᶜᵃᶜ(i, j, k, grid, Axᶠᶜᶠ_δwᶠᶜᶠ_F₃₁ᶠᶜᶠ, p.closure, diffusivity_fields, p.clock, fields, p.buoyancy) + # F, C, F  → C, C, C
-     ℑyzᵃᶜᶜ(i, j, k, grid, Ayᶜᶠᶠ_δwᶜᶠᶠ_F₃₂ᶜᶠᶠ, p.closure, diffusivity_fields, p.clock, fields, p.buoyancy) + # C, F, F  → C, C, C
-     Azᶜᶜᶜ_δwᶜᶜᶜ_F₃₃ᶜᶜᶜ(i, j, k, grid,         p.closure, diffusivity_fields, p.clock, fields, p.buoyancy)   # C, C, C
-     ) / Vᶜᶜᶜ(i, j, k, grid) # This division by volume, coupled with the call to A*δuᵢ above, ensures a derivative operation
-
-"""
-    $(SIGNATURES)
-
-Calculate the Kinetic Energy Dissipation Rate, defined as
-
-    ε = ν (∂uᵢ/∂xⱼ) (∂uᵢ/∂xⱼ)
-    ε = ∂ⱼuᵢ ⋅ Fᵢⱼ
-
-where ∂ⱼuᵢ is the velocity gradient tensor and Fᵢⱼ is the stress tensor.
-"""
-function KineticEnergyDissipationRate(model; U=ZeroField(), V=ZeroField(), W=ZeroField(),
-                                               location = (Center, Center, Center))
-    validate_location(location, "KineticEnergyDissipationRate")
-    mean_velocities = (u=U, v=V, w=W)
-    model_fields = perturbation_fields(model; mean_velocities...)
-    parameters = (; model.closure, 
-                  model.clock,
-                  model.buoyancy)
-
-    return KernelFunctionOperation{Center, Center, Center}(viscous_dissipation_rate_ccc, model.grid,
-<<<<<<< HEAD
-                                                           model.diffusivity_fields, fields(model), parameters)
-end
-#---
 
 #+++ Kinetic energy tendency
 @inline ψf(i, j, k, grid, ψ, f, args...) = @inbounds ψ[i, j, k] * f(i, j, k, grid, args...)
@@ -342,9 +126,143 @@
                     model.forcing,
                     model.clock)
     return KernelFunctionOperation{Center, Center, Center}(uᵢ∂ₜuᵢᶜᶜᶜ, model.grid, dependencies...)
-=======
+end
+#---
+
+#+++ Advection term
+@inline function uᵢ∂ⱼuⱼuᵢᶜᶜᶜ(i, j, k, grid, velocities, advection)
+    u∂ⱼuⱼu = ℑxᶜᵃᵃ(i, j, k, grid, ψf, velocities.u, div_𝐯u, advection, velocities, velocities.u)
+    v∂ⱼuⱼv = ℑyᵃᶜᵃ(i, j, k, grid, ψf, velocities.v, div_𝐯v, advection, velocities, velocities.v)
+    w∂ⱼuⱼw = ℑzᵃᵃᶜ(i, j, k, grid, ψf, velocities.w, div_𝐯w, advection, velocities, velocities.w)
+    return u∂ⱼuⱼu + v∂ⱼuⱼv + w∂ⱼuⱼw
+end
+
+"""
+    $(SIGNATURES)
+
+Return a `KernelFunctionOperation` that computes the advection term, defined as
+
+    ADV = uᵢ∂ⱼ(uᵢuⱼ)
+
+By default, the buoyancy production will be calculated using the resolved `velocities` and
+users cab use the keyword `velocities` to modify that behavior:
+
+```jldoctest
+julia> using Oceananigans
+
+julia> grid = RectilinearGrid(size = (1, 1, 4), extent = (1,1,1));
+
+julia> model = NonhydrostaticModel(grid=grid);
+
+julia> using Oceanostics.TKEBudgetTerms: BuoyancyProductionTerm
+
+julia> using Oceanostics.TKEBudgetTerms: AdvectionTerm
+
+julia> ADV = AdvectionTerm(model)
+KernelFunctionOperation at (Center, Center, Center)
+├── grid: 1×1×4 RectilinearGrid{Float64, Periodic, Periodic, Bounded} on CPU with 1×1×3 halo
+├── kernel_function: uᵢ∂ⱼuⱼuᵢᶜᶜᶜ (generic function with 1 method)
+└── arguments: ("(u=1×1×4 Field{Face, Center, Center} on RectilinearGrid on CPU, v=1×1×4 Field{Center, Face, Center} on RectilinearGrid on CPU, w=1×1×5 Field{Center, Center, Face} on RectilinearGrid on CPU)", "Centered reconstruction order 2")
+```
+"""
+function AdvectionTerm(model::NonhydrostaticModel; velocities = model.velocities, location = (Center, Center, Center))
+    validate_location(location, "AdvectionTerm")
+    return KernelFunctionOperation{Center, Center, Center}(uᵢ∂ⱼuⱼuᵢᶜᶜᶜ, model.grid, velocities, model.advection)
+end
+#---
+
+#+++ Kinetic energy dissipation rate
+@inline function isotropic_viscous_dissipation_rate_ccc(i, j, k, grid, u, v, w, p)
+
+    Σˣˣ² = ∂xᶜᶜᶜ(i, j, k, grid, u)^2
+    Σʸʸ² = ∂yᶜᶜᶜ(i, j, k, grid, v)^2
+    Σᶻᶻ² = ∂zᶜᶜᶜ(i, j, k, grid, w)^2
+
+    Σˣʸ² = ℑxyᶜᶜᵃ(i, j, k, grid, fψ_plus_gφ², ∂yᶠᶠᶜ, u, ∂xᶠᶠᶜ, v) / 4
+    Σˣᶻ² = ℑxzᶜᵃᶜ(i, j, k, grid, fψ_plus_gφ², ∂zᶠᶜᶠ, u, ∂xᶠᶜᶠ, w) / 4
+    Σʸᶻ² = ℑyzᵃᶜᶜ(i, j, k, grid, fψ_plus_gφ², ∂zᶜᶠᶠ, v, ∂yᶜᶠᶠ, w) / 4
+
+    ν = _νᶜᶜᶜ(i, j, k, grid, p.closure, p.diffusivity_fields, p.clock)
+
+    return 2ν * (Σˣˣ² + Σʸʸ² + Σᶻᶻ² + 2 * (Σˣʸ² + Σˣᶻ² + Σʸᶻ²))
+end
+
+"""
+    $(SIGNATURES)
+
+Calculate the Viscous Dissipation Rate, defined as
+
+    ε = 2 ν SᵢⱼSᵢⱼ,
+
+where Sᵢⱼ is the strain rate tensor, for a fluid with an isotropic turbulence closure (i.e., a 
+turbulence closure where ν (eddy or not) is the same for all directions.
+"""
+function IsotropicKineticEnergyDissipationRate(model; U=0, V=0, W=0,
+                                         location = (Center, Center, Center))
+
+    validate_location(location, "IsotropicKineticEnergyDissipationRate")
+    validate_dissipative_closure(model.closure)
+
+    u, v, w = model.velocities
+
+    parameters = (closure = model.closure,
+                  diffusivity_fields = model.diffusivity_fields,
+                  clock = model.clock)
+
+    return KernelFunctionOperation{Center, Center, Center}(isotropic_viscous_dissipation_rate_ccc, model.grid,
+                                                           (u - U), (v - V), (w - W), parameters)
+end
+
+# ∂ⱼu₁ ⋅ F₁ⱼ
+Axᶜᶜᶜ_δuᶜᶜᶜ_F₁₁ᶜᶜᶜ(i, j, k, grid, closure, K_fields, clo, fields, b) = -Axᶜᶜᶜ(i, j, k, grid) * δxᶜᵃᵃ(i, j, k, grid, fields.u) * viscous_flux_ux(i, j, k, grid, closure, K_fields, clo, fields, b)
+Ayᶠᶠᶜ_δuᶠᶠᶜ_F₁₂ᶠᶠᶜ(i, j, k, grid, closure, K_fields, clo, fields, b) = -Ayᶠᶠᶜ(i, j, k, grid) * δyᵃᶠᵃ(i, j, k, grid, fields.u) * viscous_flux_uy(i, j, k, grid, closure, K_fields, clo, fields, b)
+Azᶠᶜᶠ_δuᶠᶜᶠ_F₁₃ᶠᶜᶠ(i, j, k, grid, closure, K_fields, clo, fields, b) = -Azᶠᶜᶠ(i, j, k, grid) * δzᵃᵃᶠ(i, j, k, grid, fields.u) * viscous_flux_uz(i, j, k, grid, closure, K_fields, clo, fields, b)
+
+# ∂ⱼu₂ ⋅ F₂ⱼ
+Axᶠᶠᶜ_δvᶠᶠᶜ_F₂₁ᶠᶠᶜ(i, j, k, grid, closure, K_fields, clo, fields, b) = -Axᶠᶠᶜ(i, j, k, grid) * δxᶠᵃᵃ(i, j, k, grid, fields.v) * viscous_flux_vx(i, j, k, grid, closure, K_fields, clo, fields, b)
+Ayᶜᶜᶜ_δvᶜᶜᶜ_F₂₂ᶜᶜᶜ(i, j, k, grid, closure, K_fields, clo, fields, b) = -Ayᶜᶜᶜ(i, j, k, grid) * δyᵃᶜᵃ(i, j, k, grid, fields.v) * viscous_flux_vy(i, j, k, grid, closure, K_fields, clo, fields, b)
+Azᶜᶠᶠ_δvᶜᶠᶠ_F₂₃ᶜᶠᶠ(i, j, k, grid, closure, K_fields, clo, fields, b) = -Azᶜᶠᶠ(i, j, k, grid) * δzᵃᵃᶠ(i, j, k, grid, fields.v) * viscous_flux_vz(i, j, k, grid, closure, K_fields, clo, fields, b)
+
+# ∂ⱼu₃ ⋅ F₃ⱼ
+Axᶠᶜᶠ_δwᶠᶜᶠ_F₃₁ᶠᶜᶠ(i, j, k, grid, closure, K_fields, clo, fields, b) = -Axᶠᶜᶠ(i, j, k, grid) * δxᶠᵃᵃ(i, j, k, grid, fields.w) * viscous_flux_wx(i, j, k, grid, closure, K_fields, clo, fields, b)
+Ayᶜᶠᶠ_δwᶜᶠᶠ_F₃₂ᶜᶠᶠ(i, j, k, grid, closure, K_fields, clo, fields, b) = -Ayᶜᶠᶠ(i, j, k, grid) * δyᵃᶠᵃ(i, j, k, grid, fields.w) * viscous_flux_wy(i, j, k, grid, closure, K_fields, clo, fields, b)
+Azᶜᶜᶜ_δwᶜᶜᶜ_F₃₃ᶜᶜᶜ(i, j, k, grid, closure, K_fields, clo, fields, b) = -Azᶜᶜᶜ(i, j, k, grid) * δzᵃᵃᶜ(i, j, k, grid, fields.w) * viscous_flux_wz(i, j, k, grid, closure, K_fields, clo, fields, b)
+
+@inline viscous_dissipation_rate_ccc(i, j, k, grid, diffusivity_fields, fields, p) =
+    (Axᶜᶜᶜ_δuᶜᶜᶜ_F₁₁ᶜᶜᶜ(i, j, k, grid,         p.closure, diffusivity_fields, p.clock, fields, p.buoyancy) + # C, C, C
+     ℑxyᶜᶜᵃ(i, j, k, grid, Ayᶠᶠᶜ_δuᶠᶠᶜ_F₁₂ᶠᶠᶜ, p.closure, diffusivity_fields, p.clock, fields, p.buoyancy) + # F, F, C  → C, C, C
+     ℑxzᶜᵃᶜ(i, j, k, grid, Azᶠᶜᶠ_δuᶠᶜᶠ_F₁₃ᶠᶜᶠ, p.closure, diffusivity_fields, p.clock, fields, p.buoyancy) + # F, C, F  → C, C, C
+
+     ℑxyᶜᶜᵃ(i, j, k, grid, Axᶠᶠᶜ_δvᶠᶠᶜ_F₂₁ᶠᶠᶜ, p.closure, diffusivity_fields, p.clock, fields, p.buoyancy) + # F, F, C  → C, C, C
+     Ayᶜᶜᶜ_δvᶜᶜᶜ_F₂₂ᶜᶜᶜ(i, j, k, grid,         p.closure, diffusivity_fields, p.clock, fields, p.buoyancy) + # C, C, C
+     ℑyzᵃᶜᶜ(i, j, k, grid, Azᶜᶠᶠ_δvᶜᶠᶠ_F₂₃ᶜᶠᶠ, p.closure, diffusivity_fields, p.clock, fields, p.buoyancy) + # C, F, F  → C, C, C
+
+     ℑxzᶜᵃᶜ(i, j, k, grid, Axᶠᶜᶠ_δwᶠᶜᶠ_F₃₁ᶠᶜᶠ, p.closure, diffusivity_fields, p.clock, fields, p.buoyancy) + # F, C, F  → C, C, C
+     ℑyzᵃᶜᶜ(i, j, k, grid, Ayᶜᶠᶠ_δwᶜᶠᶠ_F₃₂ᶜᶠᶠ, p.closure, diffusivity_fields, p.clock, fields, p.buoyancy) + # C, F, F  → C, C, C
+     Azᶜᶜᶜ_δwᶜᶜᶜ_F₃₃ᶜᶜᶜ(i, j, k, grid,         p.closure, diffusivity_fields, p.clock, fields, p.buoyancy)   # C, C, C
+     ) / Vᶜᶜᶜ(i, j, k, grid) # This division by volume, coupled with the call to A*δuᵢ above, ensures a derivative operation
+
+"""
+    $(SIGNATURES)
+
+Calculate the Kinetic Energy Dissipation Rate, defined as
+
+    ε = ν (∂uᵢ/∂xⱼ) (∂uᵢ/∂xⱼ)
+    ε = ∂ⱼuᵢ ⋅ Fᵢⱼ
+
+where ∂ⱼuᵢ is the velocity gradient tensor and Fᵢⱼ is the stress tensor.
+"""
+function KineticEnergyDissipationRate(model; U=ZeroField(), V=ZeroField(), W=ZeroField(),
+                                               location = (Center, Center, Center))
+    validate_location(location, "KineticEnergyDissipationRate")
+    mean_velocities = (u=U, v=V, w=W)
+    model_fields = perturbation_fields(model; mean_velocities...)
+    parameters = (; model.closure, 
+                  model.clock,
+                  model.buoyancy)
+
+    return KernelFunctionOperation{Center, Center, Center}(viscous_dissipation_rate_ccc, model.grid,
                                                            model.diffusivity_fields, model_fields, parameters)
->>>>>>> d95f4eb7
 end
 #---
 
