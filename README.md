# Oceanostics

Useful diagnostics for use with Oceananigans. Mostly `KernelComputedField`s .

To add from github:

```julia
julia> using Pkg

julia> Pkg.add(url="https://github.com/tomchor/Oceanostics.jl.git")
```


## Caveats

- Not every kernel has been thoroughly tested.
- Kernels are written very generally since most uses of averages, etc. do not assume any
<<<<<<< HEAD
  specific kind of averaging procedure. Chances are it "wastes" computations for a given
specific application.
- For now this isn't meant to be a module, but simply a collection of Kernels that can be
  adapted for specific uses.
=======
  specific kind of averaging procedure. Chances are it "wastes" computations.
>>>>>>> 4bffe10e


## Notes on notation and usage

For now I'm assuming that lowercase variables are pertubations around a mean and uppercase
variables are the mean (any kind of mean or even background fields). So, for example,
turbulent kinetic energy is calculated as (the following is a pseudo-code):

```julia
tke(u, v, w) = 1/2*(u^2 + v^2 + w^2)
```

And it is up to the user to make sure that the function is called with the perturbations
(to actually get turbulent kinetic energy), or the full velocity fields if the desired
output is total kinetic energy. So for turbulent kinetic energy one might call the
function as

```julia
U = AveragedField(model.velocities.u, dims=(1, 2))
V = AveragedField(model.velocities.v, dims=(1, 2))
TKE = tke(model.velocities.u-U, model.velocities.v-V, model.velocities.w)
```<|MERGE_RESOLUTION|>--- conflicted
+++ resolved
@@ -15,14 +15,8 @@
 
 - Not every kernel has been thoroughly tested.
 - Kernels are written very generally since most uses of averages, etc. do not assume any
-<<<<<<< HEAD
   specific kind of averaging procedure. Chances are it "wastes" computations for a given
 specific application.
-- For now this isn't meant to be a module, but simply a collection of Kernels that can be
-  adapted for specific uses.
-=======
-  specific kind of averaging procedure. Chances are it "wastes" computations.
->>>>>>> 4bffe10e
 
 
 ## Notes on notation and usage
