--- conflicted
+++ resolved
@@ -10,13 +10,8 @@
 
 [compat]
 DocStringExtensions = "0.9"
-<<<<<<< HEAD
-Oceananigans = "0.80, 0.81, 0.82, 0.83, 0.84, 0.85"
-julia = "^1.6"
-=======
 Oceananigans = "0.85, 0.86"
 julia = "1.9"
->>>>>>> aece5d4a
 
 [extras]
 CUDA = "052768ef-5323-5732-b1bb-66c8b64840ba"
