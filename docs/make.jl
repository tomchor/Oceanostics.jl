<<<<<<< HEAD
=======
pushfirst!(LOAD_PATH, joinpath(@__DIR__, "..")) # add Oceanostics environment to docs
using Pkg
CI = get(ENV, "CI", nothing) == "true"
(!CI) && Pkg.instantiate()

>>>>>>> deebdb63
using Documenter
using Literate

using Oceananigans
using Oceanostics

#+++ Run examples
EXAMPLES_DIR = joinpath(@__DIR__, "examples")
OUTPUT_DIR   = joinpath(@__DIR__, "src/generated")

examples = ["Two-dimensional turbulence"   => "two_dimensional_turbulence",
            "Kelvin-Helmholtz instability" => "kelvin_helmholtz",
            "Tilted bottom boundary layer" => "tilted_bottom_boundary_layer",
            ]

example_codes = [ v * ".jl" for (k, v) in examples ]
example_pages = [ k => "generated/$v.md" for (k, v) in examples ]

for example in example_codes
    example_filepath = joinpath(EXAMPLES_DIR, example)
    Literate.markdown(example_filepath, OUTPUT_DIR; flavor = Literate.DocumenterFlavor())
end
#---


#+++ Organize pages and HTML format
pages = ["Home" => "index.md",
         "Examples" => example_pages,
         "Function library" => "library.md",
        ]

CI = get(ENV, "CI", nothing) == "true" || get(ENV, "GITHUB_TOKEN", nothing) !== nothing

format = Documenter.HTML(collapselevel = 1,
                         prettyurls = CI, # Makes links work when building locally
                         mathengine = MathJax3(),
                         warn_outdated = true,
                         )
#---

#+++ Make and deploy docs
makedocs(sitename = "Oceanostics.jl",
         authors = "Tomas Chor and contributors",
         pages = pages,
         modules = [Oceanostics],
         doctest = true,
         strict = :doctest,
         clean = true,
         format = format,
         checkdocs = :exports
         )

if CI
    deploydocs(repo = "github.com/tomchor/Oceanostics.jl.git",
               push_preview = true,
               )
end
#---<|MERGE_RESOLUTION|>--- conflicted
+++ resolved
@@ -1,11 +1,3 @@
-<<<<<<< HEAD
-=======
-pushfirst!(LOAD_PATH, joinpath(@__DIR__, "..")) # add Oceanostics environment to docs
-using Pkg
-CI = get(ENV, "CI", nothing) == "true"
-(!CI) && Pkg.instantiate()
-
->>>>>>> deebdb63
 using Documenter
 using Literate
 
@@ -37,7 +29,7 @@
          "Function library" => "library.md",
         ]
 
-CI = get(ENV, "CI", nothing) == "true" || get(ENV, "GITHUB_TOKEN", nothing) !== nothing
+CI = get(ENV, "CI", nothing) == "true"
 
 format = Documenter.HTML(collapselevel = 1,
                          prettyurls = CI, # Makes links work when building locally
