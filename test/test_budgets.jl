using Oceananigans
using Oceananigans.Fields: @compute
<<<<<<< HEAD
using Random
using Statistics

function periodic_locations(N_locations, flip_z=true)
    Random.seed!(772)
    reflections = [-2;;-1;;0;;1;;2]

    x₀ =  rand(N_locations) .+ reflections
    y₀ =  rand(N_locations) .+ reflections
    z₀ = -rand(N_locations) .+ reflections

    return x₀, y₀, z₀
end
=======
using Oceanostics
using Random
using Statistics
>>>>>>> c6ef7e32

import Oceananigans.Fields: Field
Field(a::Number) = a

<<<<<<< HEAD
    grid = RectilinearGrid(topology=(Periodic, Periodic, Periodic), size=(N,N,N), extent=(1,1,1))
    model = NonhydrostaticModel(grid=grid, tracers=:c, closure=closure,
                                auxiliary_fields=(; ∫∫χdVdt=0.0, ∫χdV_prev=0.0))
=======
function periodic_locations(N_locations, flip_z=true)
    Random.seed!(772)
    reflections = [-2;;-1;;0;;1;;2]

    x₀ = rand(N_locations) .+ reflections
    y₀ = rand(N_locations) .+ reflections
    z₀ = rand(N_locations) .+ reflections

    flip_z && (z₀ = -z₀)
    return x₀, y₀, z₀
end

function test_tracer_variance_budget(; N=16, rtol=0.01, closure = ScalarDiffusivity(ν=1, κ=1), regular_grid=true)

    if regular_grid
        grid = RectilinearGrid(topology=(Periodic, Flat, Periodic), size=(N,N), extent=(1,1))
    else
        S = 2
        zᵃᵃᶠ(k) = (tanh(S * (2 * (k - 1) / N - 1)) / tanh(S) - 1) / 2 # [-1.0, 0.0]
        grid = RectilinearGrid(topology=(Periodic, Flat, Bounded), size=(N,N), x=(0,1), z=zᵃᵃᶠ)
    end
    model = NonhydrostaticModel(grid=grid, tracers=:c, closure=closure)
>>>>>>> c6ef7e32

    # A kind of convoluted way to create x-periodic, resolved initial noise
    σx = 4grid.Δxᶜᵃᵃ # x length scale of the noise
    σy = 4grid.Δyᵃᶜᵃ # x length scale of the noise
    σz = 4mean(zspacings(grid, Center(), Center(), Center())) # z length scale of the noise

    N_gaussians = 20 # How many Gaussians do we want sprinkled throughout the domain?
    Random.seed!(772)
    xₚ, yₚ, zₚ = periodic_locations(N_gaussians)

    resolved_noise(x, y, z) = sum(@. exp(-(x-xₚ)^2/σx^2 -(y-yₚ)^2/σy^2 -(z-zₚ)^2/σz^2))
<<<<<<< HEAD
    set!(model, c=resolved_noise)
    c = model.tracers.c
    c.data.parent .-= mean(c)

    simulation = Simulation(model; Δt=grid.Δxᶜᵃᵃ^2/κ/50, stop_time=0.1)

    χ  = Oceanostics.FlowDiagnostics.TracerVarianceDissipationRate(model, :c)
=======
    set!(model, u=resolved_noise, c=resolved_noise)

    u, v, w = model.velocities
    c = model.tracers.c
>>>>>>> c6ef7e32

    c.data.parent .-= mean(c)
    u.data.parent .-= mean(u)

    κ = diffusivity(model.closure, model.diffusivity_fields, Val(:c))
    @compute κ = κ isa Tuple ? Field(sum(κ)) : κ
    Δt = min(minimum_zspacing(grid)^2/maximum(κ)/10, minimum_zspacing(grid)/maximum(u) / 10)
    simulation = Simulation(model; Δt=Δt, stop_time=0.1)

    wizard = TimeStepWizard(cfl=0.1, diffusive_cfl=0.1)
    simulation.callbacks[:wizard] = Callback(wizard, IterationInterval(4))

    χ  = TracerVarianceDissipationRate(model, :c)

    ∫∫χdVdt = Ref(0.0)
    @compute ∫χdV   = Field(Integral(χ))
    @compute ∫c²dV  = Field(Integral(c^2))

    ∫c²dV_t⁰ = parent(∫c²dV)[1,1,1]
    function accumulate_χ(sim)
        increment = sim.Δt * model.auxiliary_fields.∫χdV_prev
        model.auxiliary_fields = (; model.auxiliary_fields..., ∫∫χdVdt = model.auxiliary_fields.∫∫χdVdt + increment)

        compute!(∫χdV)
<<<<<<< HEAD
        model.auxiliary_fields = (; model.auxiliary_fields..., ∫χdV_prev = parent(∫χdV)[1,1,1])
=======
        ∫∫χdVdt[] += sim.Δt * parent(∫χdV)[1,1,1] #∫χdV_prev[]
>>>>>>> c6ef7e32
        return nothing
    end
    simulation.callbacks[:integrate_χ] = Callback(accumulate_χ)

    run!(simulation)

    compute!(∫c²dV)
    ∫c²dV_tᶠ = parent(∫c²dV)[1,1,1]
<<<<<<< HEAD
    ∫∫χdVdt_tᶠ = ∫c²dV_t⁰- model.auxiliary_fields.∫∫χdVdt
=======
    ∫∫χdVdt_tᶠ = ∫c²dV_t⁰- ∫∫χdVdt[]
>>>>>>> c6ef7e32
    abs_error = (abs(∫∫χdVdt_tᶠ - ∫c²dV_tᶠ)/∫c²dV_t⁰)

    @info "Error in c² decrease is $abs_error"
    @test abs_error < rtol

    return nothing
end<|MERGE_RESOLUTION|>--- conflicted
+++ resolved
@@ -1,33 +1,12 @@
 using Oceananigans
 using Oceananigans.Fields: @compute
-<<<<<<< HEAD
-using Random
-using Statistics
-
-function periodic_locations(N_locations, flip_z=true)
-    Random.seed!(772)
-    reflections = [-2;;-1;;0;;1;;2]
-
-    x₀ =  rand(N_locations) .+ reflections
-    y₀ =  rand(N_locations) .+ reflections
-    z₀ = -rand(N_locations) .+ reflections
-
-    return x₀, y₀, z₀
-end
-=======
 using Oceanostics
 using Random
 using Statistics
->>>>>>> c6ef7e32
 
 import Oceananigans.Fields: Field
 Field(a::Number) = a
 
-<<<<<<< HEAD
-    grid = RectilinearGrid(topology=(Periodic, Periodic, Periodic), size=(N,N,N), extent=(1,1,1))
-    model = NonhydrostaticModel(grid=grid, tracers=:c, closure=closure,
-                                auxiliary_fields=(; ∫∫χdVdt=0.0, ∫χdV_prev=0.0))
-=======
 function periodic_locations(N_locations, flip_z=true)
     Random.seed!(772)
     reflections = [-2;;-1;;0;;1;;2]
@@ -50,7 +29,6 @@
         grid = RectilinearGrid(topology=(Periodic, Flat, Bounded), size=(N,N), x=(0,1), z=zᵃᵃᶠ)
     end
     model = NonhydrostaticModel(grid=grid, tracers=:c, closure=closure)
->>>>>>> c6ef7e32
 
     # A kind of convoluted way to create x-periodic, resolved initial noise
     σx = 4grid.Δxᶜᵃᵃ # x length scale of the noise
@@ -62,20 +40,10 @@
     xₚ, yₚ, zₚ = periodic_locations(N_gaussians)
 
     resolved_noise(x, y, z) = sum(@. exp(-(x-xₚ)^2/σx^2 -(y-yₚ)^2/σy^2 -(z-zₚ)^2/σz^2))
-<<<<<<< HEAD
-    set!(model, c=resolved_noise)
-    c = model.tracers.c
-    c.data.parent .-= mean(c)
-
-    simulation = Simulation(model; Δt=grid.Δxᶜᵃᵃ^2/κ/50, stop_time=0.1)
-
-    χ  = Oceanostics.FlowDiagnostics.TracerVarianceDissipationRate(model, :c)
-=======
     set!(model, u=resolved_noise, c=resolved_noise)
 
     u, v, w = model.velocities
     c = model.tracers.c
->>>>>>> c6ef7e32
 
     c.data.parent .-= mean(c)
     u.data.parent .-= mean(u)
@@ -100,11 +68,7 @@
         model.auxiliary_fields = (; model.auxiliary_fields..., ∫∫χdVdt = model.auxiliary_fields.∫∫χdVdt + increment)
 
         compute!(∫χdV)
-<<<<<<< HEAD
-        model.auxiliary_fields = (; model.auxiliary_fields..., ∫χdV_prev = parent(∫χdV)[1,1,1])
-=======
         ∫∫χdVdt[] += sim.Δt * parent(∫χdV)[1,1,1] #∫χdV_prev[]
->>>>>>> c6ef7e32
         return nothing
     end
     simulation.callbacks[:integrate_χ] = Callback(accumulate_χ)
@@ -113,11 +77,7 @@
 
     compute!(∫c²dV)
     ∫c²dV_tᶠ = parent(∫c²dV)[1,1,1]
-<<<<<<< HEAD
-    ∫∫χdVdt_tᶠ = ∫c²dV_t⁰- model.auxiliary_fields.∫∫χdVdt
-=======
     ∫∫χdVdt_tᶠ = ∫c²dV_t⁰- ∫∫χdVdt[]
->>>>>>> c6ef7e32
     abs_error = (abs(∫∫χdVdt_tᶠ - ∫c²dV_tᶠ)/∫c²dV_t⁰)
 
     @info "Error in c² decrease is $abs_error"
