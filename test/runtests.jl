--- conflicted
+++ resolved
@@ -175,20 +175,7 @@
     return nothing
 end
 
-<<<<<<< HEAD
-function test_pressure_terms(model)
-    ∂x_up = XPressureRedistribution(model, model.velocities.u, model.pressure)
-    @test ∂x_up isa AbstractOperation
-    @test compute!(Field(∂x_up)) isa Field
-
-    ∂y_vp = YPressureRedistribution(model, model.velocities.v, model.pressure)
-    @test ∂y_vp isa AbstractOperation
-    @test compute!(Field(∂y_vp)) isa Field
-
-    ∂z_wp = ZPressureRedistribution(model, model.velocities.w, model.pressure)
-    @test ∂z_wp isa AbstractOperation
-    @test compute!(Field(∂z_wp)) isa Field
-=======
+
 function test_pressure_term(model)
     u⃗∇p = PressureRedistributionTerm(model)
     @test u⃗∇p isa AbstractOperation
@@ -213,7 +200,6 @@
 
     # Test excluding the grid boundaries
     @test Array(interior(ADV_field, 1, 2:grid.Ny-1, 1)) ≈ collect(C₁^2*C₂*grid.yᵃᶜᵃ[2:grid.Ny-1])
->>>>>>> d95f4eb7
 
     return nothing
 end
