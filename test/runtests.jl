using Test
using Oceananigans
using Oceananigans.AbstractOperations: AbstractOperation
using Oceanostics
using Oceanostics.TKEBudgetTerms
using Oceanostics.FlowDiagnostics


function create_model(; kwargs...)
    model = NonhydrostaticModel(grid = RegularRectilinearGrid(size=(4, 4, 4), extent=(1, 1, 1));
                                kwargs...
                                )
    return model
end



function test_vel_only_diagnostics(; model_kwargs...)
    model = create_model(; model_kwargs...)
    test_vel_only_diagnostics(model)
end

function test_vel_only_diagnostics(model)
    u, v, w = model.velocities
    U = AveragedField(u, dims=(1, 2))
    V = AveragedField(v, dims=(1, 2))
    W = AveragedField(w, dims=(1, 2))

    ke = KineticEnergy(model)
    @test ke isa AbstractOperation

    tke = TurbulentKineticEnergy(model, U=U, V=V, W=W)
    @test tke isa AbstractOperation

    SPx = XShearProduction(model, u, v, w, U, V, W)
    @test SPx isa AbstractOperation

    SPy = YShearProduction(model, u, v, w, U, V, W)
    @test SPy isa AbstractOperation

    SPz = ZShearProduction(model, u, v, w, U, V, W)
    @test SPz isa AbstractOperation


    Ro = RossbyNumber(model;)
    @test Ro isa AbstractOperation

    Ro = RossbyNumber(model; dUdy_bg=1, dVdx_bg=1, f=1e-4)
    @test Ro isa AbstractOperation

    return nothing
end




function test_buoyancy_diagnostics(; model_kwargs...)
    model = create_model(; model_kwargs...)
    test_buoyancy_diagnostics(model)
end

function test_buoyancy_diagnostics(model)
    u, v, w = model.velocities
    b = model.tracers.b
    κ = model.closure.κ.b
    N²₀ = 1e-6

    χiso = IsotropicBuoyancyMixingRate(model, b, κ, N²₀)
    @test χiso isa AbstractOperation

    χani = AnisotropicBuoyancyMixingRate(model, b, κ, κ, κ, N²₀)
    @test χani isa AbstractOperation


    Ri = RichardsonNumber(model)
    @test Ri isa AbstractOperation

    Ri = RichardsonNumber(model; N²_bg=1, dUdz_bg=1, dVdz_bg=1)
    @test Ri isa AbstractOperation


    PVe = ErtelPotentialVorticityᶠᶠᶠ(model)
    @test PVe isa AbstractOperation

    PVe = ErtelPotentialVorticityᶠᶠᶠ(model, f=1e-4)
    @test PVe isa AbstractOperation

    PVtw = ThermalWindPotentialVorticityᶠᶠᶠ(model)
    @test PVtw isa AbstractOperation

    PVtw = ThermalWindPotentialVorticityᶠᶠᶠ(model, f=1e-4)
    @test PVtw isa AbstractOperation


    return nothing
end




function test_buoyancy_diagnostics(; model_kwargs...)
    model = create_model(; model_kwargs...)
    test_buoyancy_diagnostics(model)
end

function test_pressure_terms(model)
    ∂x_up = XPressureRedistribution(model)
    @test ∂x_up isa AbstractOperation

    ∂y_vp = XPressureRedistribution(model)
    @test ∂y_vp isa AbstractOperation

    ∂z_wp = XPressureRedistribution(model)
    @test ∂z_wp isa AbstractOperation

    return nothing
end



function test_ke_dissipation_rate_terms(; model_kwargs...)
    model = create_model(; model_kwargs...)
    test_ke_dissipation_rate_terms(model)
end

function test_ke_dissipation_rate_terms(model)
    u, v, w = model.velocities
    b = model.tracers.b
    ν = model.closure.ν

    ε_iso = IsotropicViscousDissipationRate(model, u, v, w, ν)
    @test ε_iso isa AbstractOperation

    ε_iso = IsotropicPseudoViscousDissipationRate(model, u, v, w, ν)
    @test ε_iso isa AbstractOperation

    ε_ani = AnisotropicPseudoViscousDissipationRate(model, u, v, w, ν, ν, ν)
    @test ε_ani isa AbstractOperation

    return nothing
<<<<<<< HEAD
end




function test_tracer_diagnostics(; model_kwargs...)
    model = create_model(; model_kwargs...)
    test_tracer_diagnostics(model)
end

function test_tracer_diagnostics(model)
    u, v, w = model.velocities
    b = model.tracers.b
    κ = model.closure.κ.b
    N²₀ = 1e-6

    χiso = IsotropicTracerVarianceDissipationRate(model, b, κ)
    @test χiso isa AbstractOperation

    χani = AnisotropicTracerVarianceDissipationRate(model, b, κ, κ, κ,)
    @test χani isa AbstractOperation

    return nothing
=======
>>>>>>> 3c5fe3b0
end





@testset "Oceanostics" begin
    model = create_model(; buoyancy=Buoyancy(model=BuoyancyTracer()), 
                         coriolis=FPlane(1e-4),
                         tracers=:b,
                         closure=IsotropicDiffusivity(ν=1e-6, κ=1e-7),
                        )

    @info "Testing velocity-only diagnostics"
    test_vel_only_diagnostics(model)

    @info "Testing buoyancy diagnostics"
    test_buoyancy_diagnostics(model)

<<<<<<< HEAD
    test_tracer_diagnostics(model)
=======
    @info "Testing pressure terms"
    test_pressure_terms(model)

    @info "Testing energy dissipation rate terms"
    test_ke_dissipation_rate_terms(model)
>>>>>>> 3c5fe3b0

end

<|MERGE_RESOLUTION|>--- conflicted
+++ resolved
@@ -138,7 +138,6 @@
     @test ε_ani isa AbstractOperation
 
     return nothing
-<<<<<<< HEAD
 end
 
 
@@ -162,8 +161,6 @@
     @test χani isa AbstractOperation
 
     return nothing
-=======
->>>>>>> 3c5fe3b0
 end
 
 
@@ -183,15 +180,14 @@
     @info "Testing buoyancy diagnostics"
     test_buoyancy_diagnostics(model)
 
-<<<<<<< HEAD
-    test_tracer_diagnostics(model)
-=======
     @info "Testing pressure terms"
     test_pressure_terms(model)
 
     @info "Testing energy dissipation rate terms"
     test_ke_dissipation_rate_terms(model)
->>>>>>> 3c5fe3b0
+
+    @info "Testing tracer variance terms"
+    test_tracer_diagnostics(model)
 
 end
 
