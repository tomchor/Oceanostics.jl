--- conflicted
+++ resolved
@@ -263,15 +263,6 @@
                                     tracers = :b,
                                     closure = closure)
 
-<<<<<<< HEAD
-        @info "Testing energy dissipation rate terms with closure" closure
-        test_ke_dissipation_rate_terms(model)
-
-        @info "Testing tracer variance terms wth closure" closure
-        test_tracer_diagnostics(model)
-
-=======
->>>>>>> c6ef7e32
         @info "Testing SimpleProgressMessenger with closure" closure
         model.clock.iteration = 0
         time_now = time_ns()*1e-9
@@ -292,15 +283,8 @@
         test_progress_messenger(model, TimedProgressMessenger(; LES=LES))
     end
 
-<<<<<<< HEAD
-    rtol = 0.01
-    @info "Testing tracer variance budget with a tolerance of $(100*rtol)%"
-    include("test_budgets.jl")
-    test_tracer_variance_budget(N=32, κ=2, rtol=rtol)
-=======
     rtol = 0.02; N = 64
     @info "Testing tracer variance budget on and a regular grid with N=$N and tolerance $rtol"
     test_tracer_variance_budget(N=N, rtol=rtol, regular_grid=true)
->>>>>>> c6ef7e32
 
 end