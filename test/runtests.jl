using Test
using Oceananigans
using Oceanostics
<<<<<<< HEAD
using Oceanostics.TKEBudgetTerms
=======
>>>>>>> 20e742f9
using Oceanostics.FlowDiagnostics


function create_model(; kwargs...)
    model = NonhydrostaticModel(grid = RegularRectilinearGrid(size=(4, 4, 4), extent=(1, 1, 1));
                                kwargs...
                                )
    return model
end



function test_vel_only_diagnostics(; model_kwargs...)
    model = create_model(; model_kwargs...)
    test_vel_only_diagnostics(model)
end

function test_vel_only_diagnostics(model)
    u, v, w = model.velocities
    U = AveragedField(u, dims=(1, 2))
    V = AveragedField(v, dims=(1, 2))
    W = AveragedField(w, dims=(1, 2))

    ke = KineticEnergy(model)
    @test ke isa KernelComputedField

    tke = TurbulentKineticEnergy(model, U=U, V=V, W=W)
    @test tke isa KernelComputedField
<<<<<<< HEAD

    SPx = XShearProduction(model, u, v, w, U, V, W)
    @test SPx isa KernelComputedField

    SPy = YShearProduction(model, u, v, w, U, V, W)
    @test SPy isa KernelComputedField

    SPz = ZShearProduction(model, u, v, w, U, V, W)
    @test SPz isa KernelComputedField

    return nothing
=======
    
    model = NonhydrostaticModel(grid=grid, coriolis=FPlane(1e-4), buoyancy=BuoyancyTracer(), tracers=:b)

    Ro = RossbyNumber(model; dUdy_bg=1, dVdx_bg=1)
    @test Ro isa Oceananigans.AbstractOperations.AbstractOperation

    Ri = RichardsonNumber(model; N²_bg=1, dUdz_bg=1, dVdz_bg=1)
    @test Ri isa Oceananigans.AbstractOperations.AbstractOperation

    PVe = ErtelPotentialVorticityᶠᶠᶠ(model)
    @test PVe isa Oceananigans.AbstractOperations.AbstractOperation

    PVtw = ThermalWindPotentialVorticityᶠᶠᶠ(model)
    @test PVtw isa Oceananigans.AbstractOperations.AbstractOperation
>>>>>>> 20e742f9
end




function test_buoyancy_diagnostics(; model_kwargs...)
    model = create_model(; model_kwargs...)
    test_buoyancy_diagnostics(model)
end

function test_buoyancy_diagnostics(model)
    u, v, w = model.velocities
    b = model.tracers.b
    κ = model.closure.κ
    N²₀ = 1e-6

    χiso = IsotropicBuoyancyMixingRate(model, b, κ, N²₀)
    @test χiso isa KernelComputedField

    χani = AnisotropicBuoyancyMixingRate(model, b, κ, κ, κ, N²₀)
    @test χani isa KernelComputedField

end


@testset "Oceanostics" begin
    model = create_model(; buoyancy=Buoyancy(model=BuoyancyTracer()), 
                         tracers=:b,
                         closure=IsotropicDiffusivity(ν=1e-6, κ=1e-7),
                        )

    test_vel_only_diagnostics(model)

    test_buoyancy_diagnostics(model)

end

<|MERGE_RESOLUTION|>--- conflicted
+++ resolved
@@ -1,10 +1,8 @@
 using Test
 using Oceananigans
+using Oceananigans.AbstractOperations: AbstractOperation
 using Oceanostics
-<<<<<<< HEAD
 using Oceanostics.TKEBudgetTerms
-=======
->>>>>>> 20e742f9
 using Oceanostics.FlowDiagnostics
 
 
@@ -33,7 +31,6 @@
 
     tke = TurbulentKineticEnergy(model, U=U, V=V, W=W)
     @test tke isa KernelComputedField
-<<<<<<< HEAD
 
     SPx = XShearProduction(model, u, v, w, U, V, W)
     @test SPx isa KernelComputedField
@@ -44,23 +41,33 @@
     SPz = ZShearProduction(model, u, v, w, U, V, W)
     @test SPz isa KernelComputedField
 
-    return nothing
-=======
-    
-    model = NonhydrostaticModel(grid=grid, coriolis=FPlane(1e-4), buoyancy=BuoyancyTracer(), tracers=:b)
 
-    Ro = RossbyNumber(model; dUdy_bg=1, dVdx_bg=1)
-    @test Ro isa Oceananigans.AbstractOperations.AbstractOperation
+    Ro = RossbyNumber(model;)
+    @test Ro isa AbstractOperation
+
+    Ro = RossbyNumber(model; dUdy_bg=1, dVdx_bg=1, f=1e-4)
+    @test Ro isa AbstractOperation
+
+    Ri = RichardsonNumber(model)
+    @test Ri isa AbstractOperation
 
     Ri = RichardsonNumber(model; N²_bg=1, dUdz_bg=1, dVdz_bg=1)
-    @test Ri isa Oceananigans.AbstractOperations.AbstractOperation
+    @test Ri isa AbstractOperation
+
 
     PVe = ErtelPotentialVorticityᶠᶠᶠ(model)
-    @test PVe isa Oceananigans.AbstractOperations.AbstractOperation
+    @test PVe isa AbstractOperation
+
+    PVe = ErtelPotentialVorticityᶠᶠᶠ(model, f=1e-4)
+    @test PVe isa AbstractOperation
 
     PVtw = ThermalWindPotentialVorticityᶠᶠᶠ(model)
-    @test PVtw isa Oceananigans.AbstractOperations.AbstractOperation
->>>>>>> 20e742f9
+    @test PVtw isa AbstractOperation
+
+    PVtw = ThermalWindPotentialVorticityᶠᶠᶠ(model, f=1e-4)
+    @test PVtw isa AbstractOperation
+
+    return nothing
 end
 
 
@@ -74,20 +81,21 @@
 function test_buoyancy_diagnostics(model)
     u, v, w = model.velocities
     b = model.tracers.b
-    κ = model.closure.κ
+    κ = model.closure.κ.b
     N²₀ = 1e-6
 
     χiso = IsotropicBuoyancyMixingRate(model, b, κ, N²₀)
-    @test χiso isa KernelComputedField
+    @test χiso isa AbstractOperation
 
     χani = AnisotropicBuoyancyMixingRate(model, b, κ, κ, κ, N²₀)
-    @test χani isa KernelComputedField
+    @test χani isa AbstractOperation
 
 end
 
 
 @testset "Oceanostics" begin
     model = create_model(; buoyancy=Buoyancy(model=BuoyancyTracer()), 
+                         coriolis=FPlane(1e-4),
                          tracers=:b,
                          closure=IsotropicDiffusivity(ν=1e-6, κ=1e-7),
                         )
