using Test

using Oceananigans
using Oceananigans.AbstractOperations: AbstractOperation
using Oceananigans.Fields: compute_at!
using Oceananigans.TurbulenceClosures: ThreeDimensionalFormulation

using Oceanostics
using Oceanostics.TKEBudgetTerms
using Oceanostics.TKEBudgetTerms: turbulent_kinetic_energy_ccc
using Oceanostics.FlowDiagnostics
using Oceanostics: SimpleProgressMessenger, SingleLineProgressMessenger, make_message

include("test_budgets.jl")

# Default grid for all tests
grid = RectilinearGrid(size=(4, 4, 4), extent=(1, 1, 1))

function test_progress_messenger(model, messenger)
    simulation = Simulation(model; Δt=1e-2, stop_iteration=10)
    simulation.callbacks[:progress] = Callback(messenger, IterationInterval(1))
    run!(simulation)
    return nothing
end

function test_vel_only_diagnostics(model)
    u, v, w = model.velocities
    U = Field(Average(u, dims=(2, 3)))
    V = Field(Average(v, dims=(2, 3)))
    W = Field(Average(w, dims=(2, 3)))

    ke_op = KineticEnergy(model)
    @test ke_op isa AbstractOperation
    ke_c = Field(ke_op)
    @test all(interior(compute!(ke_c)) .≈ 0)

    op = TurbulentKineticEnergy(model, U=U, V=V, W=W)
    @test op isa AbstractOperation
    tke_c = Field(op)
    @test all(interior(compute!(tke_c)) .≈ 0)

    op = XShearProductionRate(model, u, v, w, U, V, W)
    @test op isa AbstractOperation
    XSP = Field(op)
    @test all(interior(compute!(XSP)) .≈ 0)

    op = XShearProductionRate(model; U=U, V=V, W=W)
    @test op isa AbstractOperation
    XSP = Field(op)
    @test all(interior(compute!(XSP)) .≈ 0)


    U = Field(Average(u, dims=(1, 3)))
    V = Field(Average(v, dims=(1, 3)))
    W = Field(Average(w, dims=(1, 3)))

    op = YShearProductionRate(model; U=U, V=V, W=W)
    @test op isa AbstractOperation
    YSP = Field(op)
    @test all(interior(compute!(YSP)) .≈ 0)

    op = YShearProductionRate(model, u, v, w, U, V, W)
    @test op isa AbstractOperation
    YSP = Field(op)
    @test all(interior(compute!(YSP)) .≈ 0)


    U = Field(Average(u, dims=(1, 2)))
    V = Field(Average(v, dims=(1, 2)))
    W = Field(Average(w, dims=(1, 2)))

    op = ZShearProductionRate(model, u, v, w, U, V, W)
    @test op isa AbstractOperation
    ZSP = Field(op)
    @test all(interior(compute!(ZSP)) .≈ 0)

    op = ZShearProductionRate(model; U=U, V=V, W=W)
    @test op isa AbstractOperation
    ZSP = Field(op)
    @test all(interior(compute!(ZSP)) .≈ 0)


    op = RossbyNumber(model;)
    @test op isa AbstractOperation
    Ro = Field(op)
    @test all(interior(compute!(Ro)) .≈ 0)

    op = RossbyNumber(model; dUdy_bg=1, dVdx_bg=1)
    @test op isa AbstractOperation
    Ro = Field(op)
    @test all(interior(compute!(Ro)) .≈ 0)

    return nothing
end

function test_buoyancy_diagnostics(model)
    u, v, w = model.velocities
    b = model.tracers.b
    κ = model.closure.κ.b
    N²₀ = 1e-6

    Ri = RichardsonNumber(model)
    @test Ri isa AbstractOperation
    @test compute!(Field(Ri)) isa Field

    PVe = ErtelPotentialVorticity(model)
    @test PVe isa AbstractOperation
    @test compute!(Field(PVe)) isa Field

    PVtw = ThermalWindPotentialVorticity(model)
    @test PVtw isa AbstractOperation
    @test compute!(Field(PVtw)) isa Field

    PVtw = ThermalWindPotentialVorticity(model, f=1e-4)
    @test PVtw isa AbstractOperation
    @test compute!(Field(PVtw)) isa Field

    DEPV = DirectionalErtelPotentialVorticity(model, (0, 0, 1))
    @test DEPV isa AbstractOperation
    @test compute!(Field(DEPV)) isa Field

    return nothing
end

function test_pressure_terms(model)
    ∂x_up = XPressureRedistribution(model, model.velocities.u, sum(model.pressures))
    @test ∂x_up isa AbstractOperation
    @test compute!(Field(∂x_up)) isa Field

    ∂y_vp = YPressureRedistribution(model, model.velocities.v, sum(model.pressures))
    @test ∂y_vp isa AbstractOperation
    @test compute!(Field(∂y_vp)) isa Field

    ∂z_wp = ZPressureRedistribution(model, model.velocities.w, sum(model.pressures))
    @test ∂z_wp isa AbstractOperation
    @test compute!(Field(∂z_wp)) isa Field

    return nothing
end

function test_ke_dissipation_rate_terms(model)
    u, v, w = model.velocities
    b = model.tracers.b

    ε_iso = IsotropicViscousDissipationRate(model; U=0, V=0, W=0)
    ε_iso_field = compute!(Field(ε_iso))
    @test ε_iso isa AbstractOperation
    @test ε_iso_field isa Field

    ε_iso = IsotropicPseudoViscousDissipationRate(model; U=0, V=0, W=0)
    ε_iso_field = compute!(Field(ε_iso))
    @test ε_iso isa AbstractOperation
    @test ε_iso_field isa Field

    return nothing
end

function test_tracer_diagnostics(model)
    χ_iso = TracerVarianceDissipationRate(model, :b)
    χ_iso_field = compute!(Field(χ_iso))
    @test χ_iso isa AbstractOperation
    @test χ_iso_field isa Field

    b̄ = Field(Average(model.tracers.b, dims=(1,2)))
    b′ = model.tracers.b - b̄
    χ_iso = TracerVarianceDissipationRate(model, :b, tracer=b′)
    χ_iso_field = compute!(Field(χ_iso))
    @test χ_iso isa AbstractOperation
    @test χ_iso_field isa Field

    return nothing
end


scalar_diff = ScalarDiffusivity(ν=1e-6, κ=1e-7)

@testset "Oceanostics" begin
    model_kwargs = (buoyancy = Buoyancy(model=BuoyancyTracer()), 
                    coriolis = FPlane(1e-4),
                    tracers = :b)

    models = (NonhydrostaticModel(; grid, model_kwargs...,
                                  closure = scalar_diff),
              HydrostaticFreeSurfaceModel(; grid, model_kwargs...,
                                          closure = scalar_diff))

    for model in models
        model_type = split(summary(model), "{")[1]
        @info "Testing velocity-only diagnostics in $model_type"
        test_vel_only_diagnostics(model)

        @info "Testing buoyancy diagnostics in $model_type"
        test_buoyancy_diagnostics(model)

        if model isa NonhydrostaticModel
            @info "Testing pressure terms in $model_type"
            test_pressure_terms(model)
        end
    end

    @info "Testing input validation for dissipation rates"
    invalid_closures = [HorizontalScalarDiffusivity(ν=1e-6, κ=1e-7),
                        VerticalScalarDiffusivity(ν=1e-6, κ=1e-7),
                        (ScalarDiffusivity(ν=1e-6, κ=1e-7), HorizontalScalarDiffusivity(ν=1e-6, κ=1e-7))]
        
    for closure in invalid_closures
        model = NonhydrostaticModel(; grid, model_kwargs..., closure)
        @test_throws ErrorException IsotropicViscousDissipationRate(model; U=0, V=0, W=0)
        @test_throws ErrorException IsotropicPseudoViscousDissipationRate(model; U=0, V=0, W=0)
    end

    closures = [ScalarDiffusivity(ν=1e-6, κ=1e-7),
                SmagorinskyLilly(),
                AnisotropicMinimumDissipation(),
                (HorizontalScalarDiffusivity(ν=1e-4, κ=1e-4), VerticalScalarDiffusivity(ν=1e-6, κ=1e-6)),
                (ScalarDiffusivity(ν=1e-6, κ=1e-7), SmagorinskyLilly()),
                ]
        
    LESs = [false, true, true, false, true]
    messengers = (SingleLineProgressMessenger, TimedProgressMessenger)
    
    for (LES, closure) in zip(LESs, closures)
        model = NonhydrostaticModel(; grid,
                                    buoyancy = Buoyancy(model=BuoyancyTracer()), 
                                    coriolis = FPlane(1e-4),
                                    tracers = :b,
                                    closure = closure)

        @info "Testing energy dissipation rate terms with closure" closure
        test_ke_dissipation_rate_terms(model)

        @info "Testing tracer variance terms wth closure" closure
        test_tracer_diagnostics(model)

        @info "Testing SimpleProgressMessenger with closure" closure
        model.clock.iteration = 0
        time_now = time_ns()*1e-9
        test_progress_messenger(model, SimpleProgressMessenger(initial_wall_time_seconds=1e-9*time_ns()))

        @info "Testing SingleLineProgressMessenger with closure" closure
        model.clock.iteration = 0
        time_now = time_ns()*1e-9
        test_progress_messenger(model, SingleLineProgressMessenger(initial_wall_time_seconds=1e-9*time_ns()))

        simulation = Simulation(model; Δt=1e-2, stop_iteration=1)
        msg = make_message(simulation, true)
        @test count(s -> s === '\n', msg) == 1

        @info "Testing TimedProgressMessenger with closure" closure
        model.clock.iteration = 0
        time_now = time_ns()*1e-9
        test_progress_messenger(model, TimedProgressMessenger(; LES=LES))
    end

<<<<<<< HEAD
    rtol = 0.01
    @info "Testing tracer variance budget with a tolerance of $(100*rtol)%"
    include("test_budgets.jl")
    test_tracer_variance_budget(N=32, κ=2, rtol=rtol)
=======

    closures = [ScalarDiffusivity(ν=1, κ=1),
                (HorizontalScalarDiffusivity(κ=2), VerticalScalarDiffusivity(κ=1/2)),
                (ScalarDiffusivity(ν=1, κ=1), SmagorinskyLilly()),
                ]
    for closure in closures
        @info "Testing tracer variance budget with closure $closure"
        test_tracer_variance_budget(N=4, κ=2, rtol=0.005, closure=closure)
    end
>>>>>>> 80670faa
end<|MERGE_RESOLUTION|>--- conflicted
+++ resolved
@@ -252,12 +252,10 @@
         test_progress_messenger(model, TimedProgressMessenger(; LES=LES))
     end
 
-<<<<<<< HEAD
     rtol = 0.01
     @info "Testing tracer variance budget with a tolerance of $(100*rtol)%"
     include("test_budgets.jl")
     test_tracer_variance_budget(N=32, κ=2, rtol=rtol)
-=======
 
     closures = [ScalarDiffusivity(ν=1, κ=1),
                 (HorizontalScalarDiffusivity(κ=2), VerticalScalarDiffusivity(κ=1/2)),
@@ -267,5 +265,4 @@
         @info "Testing tracer variance budget with closure $closure"
         test_tracer_variance_budget(N=4, κ=2, rtol=0.005, closure=closure)
     end
->>>>>>> 80670faa
 end